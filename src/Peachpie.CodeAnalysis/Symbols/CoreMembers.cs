--- conflicted
+++ resolved
@@ -321,11 +321,7 @@
 
                 NormalizePath_string = ct.Operators.Method("NormalizePath", ct.String);
                 ThrowIfArgumentNull_object_int = ct.PhpException.Method("ThrowIfArgumentNull", ct.Object, ct.Int32);
-<<<<<<< HEAD
-                ThrowIfArgumentNotCallable_Context_RuntimeTypeHandle_PhpValue_int = ct.PhpException.Method("ThrowIfArgumentNotCallable", ct.Context, ct.RuntimeTypeHandle, ct.PhpValue, ct.Int32);
-=======
                 ThrowIfArgumentNotCallable_Context_RuntimeTypeHandle_PhpValue_Bool_int = ct.PhpException.Method("ThrowIfArgumentNotCallable", ct.Context, ct.RuntimeTypeHandle, ct.PhpValue, ct.Boolean, ct.Int32);
->>>>>>> 036c04cc
 
                 GetForeachEnumerator_PhpValue_Bool_RuntimeTypeHandle = ct.Operators.Method("GetForeachEnumerator", ct.PhpValue, ct.Boolean, ct.RuntimeTypeHandle);
                 GetForeachEnumerator_Iterator = ct.Operators.Method("GetForeachEnumerator", ct.Iterator);
@@ -430,11 +426,7 @@
 
                 NormalizePath_string,
                 ThrowIfArgumentNull_object_int,
-<<<<<<< HEAD
-                ThrowIfArgumentNotCallable_Context_RuntimeTypeHandle_PhpValue_int,
-=======
                 ThrowIfArgumentNotCallable_Context_RuntimeTypeHandle_PhpValue_Bool_int,
->>>>>>> 036c04cc
 
                 GetForeachEnumerator_PhpValue_Bool_RuntimeTypeHandle,
                 GetForeachEnumerator_Iterator,
