﻿using Microsoft.CodeAnalysis;
using Microsoft.CodeAnalysis.PooledObjects;
using Roslyn.Utilities;
using System;
using System.Collections.Generic;
using System.Collections.Immutable;
using System.Diagnostics;
using System.Linq;
using System.Text;
using System.Threading.Tasks;

namespace Pchp.CodeAnalysis.Symbols
{
    internal static partial class TypeSymbolExtensions
    {
        /// <summary>
        /// Throws exception in type is not as expected.
        /// </summary>
        public static TypeSymbol Expect(this TypeSymbol actual, TypeSymbol expecting)
        {
            Debug.Assert(actual == expecting);

            return actual;
        }

        /// <summary>
        /// Throws exception in type is not as expected.
        /// </summary>
        public static TypeSymbol Expect(this TypeSymbol actual, SpecialType expecting)
        {
            Debug.Assert(actual != null);
            Debug.Assert(actual.SpecialType == expecting && expecting != SpecialType.None);

            return actual;
        }

        /// <summary>Assertion that type is valid.</summary>
        public static TypeSymbol ExpectValid(this TypeSymbol actual)
        {
            Debug.Assert(actual.IsValidType());
            return actual;
        }

        /// <summary>Gets value indicating the type is not null, not ambiguous and not error type.</summary>
        public static bool IsValidType(this TypeSymbol type) => !IsErrorTypeOrNull(type);

        public static bool IsTraitType(this TypeSymbol type)
        {
            return type != null && type.OriginalDefinition is IPhpTypeSymbol phpt && phpt.IsTrait;
        }

        /// <summary>
        /// Gets value indicating the type represents PHP script (<see cref="SourceFileSymbol"/>).
        /// </summary>
        public static bool IsPhpSourceFile(this ITypeSymbol type) => type is IPhpScriptTypeSymbol phpt && phpt.MainMethod != null;

        public static bool IsPharEntry(this ITypeSymbol type) => type is NamedTypeSymbol ntype && ntype.NamespaceName.StartsWith(WellKnownPchpNames.PharEntryRootNamespace);

        /// <summary>
        /// Gets value indicating the type is a PHP user type (declared in a PHP code).
        /// </summary>
        public static bool IsPhpUserType(this TypeSymbol/*!*/type) =>
            type.OriginalDefinition is SourceTypeSymbol ||  // either declared in source code
            (type.TryGetPhpTypeAttribute(out _, out var fname, out _) && fname != null); // or referenced with [PhpType("name", "path to original PHP file")]

        /// <summary>
        /// Gets value indicating the type is a PHP type (annotated with [PhpTypeAttribute] (and/or declared in user's code).
        /// </summary>
        public static bool IsPhpType(this TypeSymbol/*!*/type) =>
            type.OriginalDefinition is SourceTypeSymbol ||  // either declared in source code
            (type.TryGetPhpTypeAttribute(out _, out _, out _)); // or having [PhpTypeAttribute]

        public static bool ImplementsInterface(this TypeSymbol subType, TypeSymbol superInterface/*, ref HashSet<DiagnosticInfo> useSiteDiagnostics*/)
        {
            if (subType == superInterface)
            {
                return true;
            }

            foreach (var @interface in subType.AllInterfaces)
            {
                if (@interface.IsInterface && @interface == superInterface)
                {
                    return true;
                }
            }
            return false;
        }

        public static bool CanBeAssignedNull(this TypeSymbol type)
        {
            return type.IsReferenceType || type.IsNullableType();// || type.IsPointerType();
        }

        /// <summary>
        /// Type is PhpValue or PhpAlias.
        /// </summary>
        public static bool CanBePhpAlias(this TypeSymbol type)
        {
            return Is_PhpValue(type) || Is_PhpAlias(type);
        }

        public static bool CanBeConst(this TypeSymbol typeSymbol)
        {
            Debug.Assert((object)typeSymbol != null);

            return typeSymbol.IsReferenceType || typeSymbol.IsEnumType() || typeSymbol.SpecialType.CanBeConst();
        }

        public static bool Is_PhpArray(this ITypeSymbol t)
        {
            return t.MetadataName == "PhpArray" && (t.ContainingAssembly as AssemblySymbol)?.IsPeachpieCorLibrary == true;
        }

        public static bool Is_IPhpArray(this ITypeSymbol t)
        {
            return t.MetadataName == "IPhpArray" && (t.ContainingAssembly as AssemblySymbol)?.IsPeachpieCorLibrary == true;
        }

        public static bool Is_PhpResource(this ITypeSymbol t)
        {
            return t.MetadataName == "PhpResource" && (t.ContainingAssembly as AssemblySymbol)?.IsPeachpieCorLibrary == true;
        }

        public static bool Is_PhpAlias(this ITypeSymbol t)
        {
            return t.MetadataName == "PhpAlias" && (t.ContainingAssembly as AssemblySymbol)?.IsPeachpieCorLibrary == true;
        }

        public static bool Is_PhpValue(this ITypeSymbol t)
        {
            return t.MetadataName == "PhpValue" && (t.ContainingAssembly as AssemblySymbol)?.IsPeachpieCorLibrary == true;
        }

        public static bool Is_PhpString(this ITypeSymbol t)
        {
            return t.MetadataName == "PhpString" && (t.ContainingAssembly as AssemblySymbol)?.IsPeachpieCorLibrary == true;
        }

        public static bool Is_IntStringKey(this ITypeSymbol t)
        {
            return t.MetadataName == "IntStringKey" && (t.ContainingAssembly as AssemblySymbol)?.IsPeachpieCorLibrary == true;
        }

        /// <summary>
        /// Determines the type is <c>Func{Context,PhpValue}</c>.
        /// </summary>
        public static bool Is_Func_Context_PhpValue(this TypeSymbol t)
        {
            return Is_Func_Context_TResult(t, out var tresult) && tresult.Is_PhpValue();
        }

        /// <summary>
        /// Determines the type is <c>Func{Context,TResult}</c>.
        /// </summary>
        public static bool Is_Func_Context_TResult(this TypeSymbol t, out TypeSymbol tresult)
        {
            if (t.IsDelegateType() && t is NamedTypeSymbol nt &&
                nt.Arity == 2 &&
                nt.ConstructedFrom.MetadataName == "Func`2" && // !!!
                nt.TypeArguments[0].Name == "Context") // !!!
            {
                tresult = nt.TypeArguments[1];
                return true;
            }

            tresult = null;
            return false;
        }

        /// <summary>
        /// Check the type represents<see cref="ReadOnlySpan{T}"/> where T is '<paramref name="ofType"/>'.
        /// </summary>
        public static bool IsReadOnlySpan(this TypeSymbol t, TypeSymbol ofType)
        {
            return
                t != null &&
<<<<<<< HEAD
                t.OriginalDefinition.MetadataName == "ReadOnlySpan" &&
=======
                t.OriginalDefinition.MetadataName == "ReadOnlySpan`1" &&
>>>>>>> a51642f4
                t is INamedTypeSymbol named &&
                named.TypeArguments.Length == 1 &&
                named.TypeArguments[0].Equals(ofType, SymbolEqualityComparer.Default)
                ;
        }

        public static bool IsOfType(this TypeSymbol t, TypeSymbol oftype)
        {
            if (oftype != null)
            {
                if (t.Equals(oftype, ignoreDynamic: true))
                {
                    return true;
                }

                if (oftype.IsClassType())
                {
                    HashSet<DiagnosticInfo> set = null;
                    return t.IsDerivedFrom(oftype, true, ref set);
                }
                else if (oftype.IsInterfaceType())
                {
                    return t.ImplementsInterface(oftype);
                }
            }

            //
            return false;
        }

        public static bool IsAssignableFrom(this TypeSymbol t, TypeSymbol fromtype)
        {
            return fromtype.IsOfType(t) || (fromtype.IsInterfaceType() && t.IsObjectType());
        }

        //public static bool IsNonNullableValueType(this TypeSymbol typeArgument)
        //{
        //    if (!typeArgument.IsValueType)
        //    {
        //        return false;
        //    }

        //    return !IsNullableTypeOrTypeParameter(typeArgument);
        //}

        //public static bool IsNullableTypeOrTypeParameter(this TypeSymbol type)
        //{
        //    if (type.TypeKind == TypeKind.TypeParameter)
        //    {
        //        var constraintTypes = ((TypeParameterSymbol)type).ConstraintTypesNoUseSiteDiagnostics;
        //        foreach (var constraintType in constraintTypes)
        //        {
        //            if (IsNullableTypeOrTypeParameter(constraintType))
        //            {
        //                return true;
        //            }
        //        }
        //        return false;
        //    }

        //    return type.IsNullableType();
        //}

        public static bool IsNullableType(this TypeSymbol type)
        {
            var original = (TypeSymbol)type.OriginalDefinition;
            return original.SpecialType == SpecialType.System_Nullable_T;
        }

        public static bool IsNullableType(this TypeSymbol type, out TypeSymbol tType)
        {
            if (IsNullableType(type))
            {
                tType = ((NamedTypeSymbol)type).TypeArguments[0];
                return true;
            }
            else
            {
                tType = null;
                return false;
            }
        }

        public static TypeSymbol GetNullableUnderlyingType(this TypeSymbol type)
        {
            Debug.Assert((object)type != null);
            Debug.Assert(IsNullableType(type));
            Debug.Assert(type is NamedTypeSymbol);  //not testing Kind because it may be an ErrorType

            return ((NamedTypeSymbol)type).TypeArgumentsNoUseSiteDiagnostics[0];
        }

        //public static TypeSymbol StrippedType(this TypeSymbol type)
        //{
        //    return type.IsNullableType() ? type.GetNullableUnderlyingType() : type;
        //}

        //public static TypeSymbol EnumUnderlyingType(this TypeSymbol type)
        //{
        //    return type.IsEnumType() ? type.GetEnumUnderlyingType() : type;
        //}

        public static bool IsObjectType(this TypeSymbol type)
        {
            return type.SpecialType == SpecialType.System_Object;
        }

        public static bool IsStringType(this TypeSymbol type)
        {
            return type.SpecialType == SpecialType.System_String;
        }

        public static bool IsCharType(this TypeSymbol type)
        {
            return type.SpecialType == SpecialType.System_Char;
        }

        public static bool IsIntegralType(this TypeSymbol type)
        {
            return type.SpecialType.IsIntegralType();
        }

        public static NamedTypeSymbol GetEnumUnderlyingType(this TypeSymbol type)
        {
            var namedType = type as NamedTypeSymbol;
            return ((object)namedType != null) ? namedType.EnumUnderlyingType : null;
        }

        public static bool IsEnumType(this TypeSymbol type)
        {
            Debug.Assert((object)type != null);
            return type.TypeKind == TypeKind.Enum;
        }

        //public static bool IsValidEnumType(this TypeSymbol type)
        //{
        //    var underlyingType = type.GetEnumUnderlyingType();
        //    // SpecialType will be None if the underlying type is invalid.
        //    return ((object)underlyingType != null) && (underlyingType.SpecialType != SpecialType.None);
        //}

        ///// <summary>
        ///// Determines if the given type is a valid attribute parameter type.
        ///// </summary>
        ///// <param name="type">Type to validated</param>
        ///// <param name="compilation">compilation</param>
        ///// <returns></returns>
        //public static bool IsValidAttributeParameterType(this TypeSymbol type, PhpCompilation compilation)
        //{
        //    return GetAttributeParameterTypedConstantKind(type, compilation) != TypedConstantKind.Error;
        //}

        ///// <summary>
        ///// Gets the typed constant kind for the given attribute parameter type.
        ///// </summary>
        ///// <param name="type">Type to validated</param>
        ///// <param name="compilation">compilation</param>
        ///// <returns>TypedConstantKind for the attribute parameter type.</returns>
        //public static TypedConstantKind GetAttributeParameterTypedConstantKind(this TypeSymbol type, PhpCompilation compilation)
        //{
        //    // Spec (17.1.3)
        //    // The types of positional and named parameters for an attribute class are limited to the attribute parameter types, which are:
        //    // 	1) One of the following types: bool, byte, char, double, float, int, long, sbyte, short, string, uint, ulong, ushort.
        //    //     2) The type object.
        //    //     3) The type System.Type.
        //    //     4) An enum type, provided it has public accessibility and the types in which it is nested (if any) also have public accessibility.
        //    //     5) Single-dimensional arrays of the above types.
        //    // A constructor argument or public field which does not have one of these types, cannot be used as a positional
        //    // or named parameter in an attribute specification.

        //    TypedConstantKind kind = TypedConstantKind.Error;
        //    if ((object)type == null)
        //    {
        //        return TypedConstantKind.Error;
        //    }

        //    if (type.Kind == SymbolKind.ArrayType)
        //    {
        //        var arrayType = (ArrayTypeSymbol)type;
        //        if (!arrayType.IsSZArray)
        //        {
        //            return TypedConstantKind.Error;
        //        }

        //        kind = TypedConstantKind.Array;
        //        type = arrayType.ElementType;
        //    }

        //    // enum or enum[]
        //    if (type.IsEnumType())
        //    {
        //        // SPEC VIOLATION: Dev11 doesn't enforce either the Enum type or its enclosing types (if any) to have public accessibility.
        //        // We will be consistent with Dev11 behavior.

        //        if (kind == TypedConstantKind.Error)
        //        {
        //            // set only if kind is not already set (i.e. its not an array of enum)
        //            kind = TypedConstantKind.Enum;
        //        }

        //        type = type.GetEnumUnderlyingType();
        //    }

        //    var typedConstantKind = TypedConstant.GetTypedConstantKind(type, compilation);
        //    switch (typedConstantKind)
        //    {
        //        case TypedConstantKind.Array:
        //        case TypedConstantKind.Enum:
        //        case TypedConstantKind.Error:
        //            return TypedConstantKind.Error;

        //        default:
        //            if (kind == TypedConstantKind.Array || kind == TypedConstantKind.Enum)
        //            {
        //                // Array/Enum type with valid element/underlying type
        //                return kind;
        //            }

        //            return typedConstantKind;
        //    }
        //}

        public static bool IsValidExtensionParameterType(this TypeSymbol type)
        {
            switch (type.TypeKind)
            {
                case TypeKind.Pointer:
                case TypeKind.Dynamic:
                    return false;
                default:
                    return true;
            }
        }

        public static bool IsInterfaceType(this TypeSymbol type)
        {
            Debug.Assert((object)type != null);
            return type.Kind == SymbolKind.NamedType && ((NamedTypeSymbol)type).TypeKind == TypeKind.Interface;
        }

        public static bool IsClassType(this TypeSymbol type)
        {
            Debug.Assert((object)type != null);
            return type.TypeKind == TypeKind.Class;
        }

        public static bool IsStructType(this TypeSymbol type)
        {
            Debug.Assert((object)type != null);
            return type.TypeKind == TypeKind.Struct;
        }

        public static bool IsErrorType(this TypeSymbol type)
        {
            Debug.Assert((object)type != null);
            return type.Kind == SymbolKind.ErrorType;
        }

        public static bool IsErrorTypeOrNull(this TypeSymbol type)
        {
            return type == null || type.Kind == SymbolKind.ErrorType;
        }

        //public static bool IsMethodTypeParameter(this TypeParameterSymbol p)
        //{
        //    return p.ContainingSymbol.Kind == SymbolKind.Method;
        //}

        public static bool IsDynamic(this TypeSymbol type)
        {
            return type.TypeKind == TypeKind.Dynamic;
        }

        public static bool IsTypeParameter(this TypeSymbol type)
        {
            Debug.Assert((object)type != null);
            return type.TypeKind == TypeKind.TypeParameter;
        }

        public static bool IsArray(this TypeSymbol type)
        {
            Debug.Assert((object)type != null);
            return type.TypeKind == TypeKind.Array;
        }

        public static bool IsSZArray(this ITypeSymbol type)
        {
            Debug.Assert((object)type != null);
            return type.TypeKind == TypeKind.Array && ((ArrayTypeSymbol)type).IsSZArray;
        }

        /// <summary>Gets value indicating the given type represents a <c>byte[]</c> array type.</summary>
        public static bool IsByteArray(this ITypeSymbol type)
        {
            Debug.Assert((object)type != null);
            return
                type.TypeKind == TypeKind.Array &&
                type is ArrayTypeSymbol array &&
                array.IsSZArray &&
                array.ElementType.SpecialType == SpecialType.System_Byte;
        }

        /// <summary>Gets value indicating the given type represents a <c>PhpValue[]</c> array type.</summary>
        public static bool Is_PhpValueArray(this ITypeSymbol type)
        {
            Debug.Assert((object)type != null);
            return
                type.TypeKind == TypeKind.Array &&
                type is ArrayTypeSymbol array &&
                array.IsSZArray &&
                array.ElementType.Is_PhpValue()
                ;
        }

        // If the type is a delegate type, it returns it. If the type is an
        // expression tree type associated with a delegate type, it returns
        // the delegate type. Otherwise, null.
        public static NamedTypeSymbol GetDelegateType(this TypeSymbol type)
        {
            if ((object)type == null) return null;
            if (type.IsExpressionTree())
            {
                type = ((NamedTypeSymbol)type).TypeArguments[0]; //TypeArgumentsNoUseSiteDiagnostics[0];
            }

            return type.IsDelegateType() ? (NamedTypeSymbol)type : null;
        }

        /// <summary>
        /// return true if the type is constructed from System.Linq.Expressions.Expression`1
        /// </summary>
        public static bool IsExpressionTree(this TypeSymbol _type)
        {
            // TODO: there must be a better way!
            var type = _type.OriginalDefinition as NamedTypeSymbol;
            return
                (object)type != null &&
                type.Arity == 1 &&
                type.MangleName &&
                type.Name == "Expression" &&
                CheckFullName(type.ContainingSymbol, s_expressionsNamespaceName);
        }

        /// <summary>
        /// return true if the type is constructed from a generic interface that 
        /// might be implemented by an array.
        /// </summary>
        public static bool IsPossibleArrayGenericInterface(this TypeSymbol _type)
        {
            NamedTypeSymbol t = _type as NamedTypeSymbol;
            if ((object)t == null)
            {
                return false;
            }

            t = (NamedTypeSymbol)t.OriginalDefinition;

            SpecialType st = t.SpecialType;

            if (st == SpecialType.System_Collections_Generic_IList_T ||
                st == SpecialType.System_Collections_Generic_ICollection_T ||
                st == SpecialType.System_Collections_Generic_IEnumerable_T ||
                st == SpecialType.System_Collections_Generic_IReadOnlyList_T ||
                st == SpecialType.System_Collections_Generic_IReadOnlyCollection_T)
            {
                return true;
            }

            return false;
        }

        private static readonly string[] s_expressionsNamespaceName = { "Expressions", "Linq", "System", "" };

        private static bool CheckFullName(Symbol symbol, string[] names)
        {
            for (int i = 0; i < names.Length; i++)
            {
                if ((object)symbol == null || symbol.Name != names[i]) return false;
                symbol = symbol.ContainingSymbol;
            }

            return true;
        }

        public static bool IsDelegateType(this TypeSymbol type)
        {
            Debug.Assert((object)type != null);
            return type.TypeKind == TypeKind.Delegate;
        }

        public static ImmutableArray<ParameterSymbol> DelegateParameters(this TypeSymbol type)
        {
            Debug.Assert((object)type.DelegateInvokeMethod() != null,// && !type.DelegateInvokeMethod().HasUseSiteError,
                         "This method should only be called on valid delegate types.");
            return type.DelegateInvokeMethod().Parameters;
        }

        public static MethodSymbol DelegateInvokeMethod(this TypeSymbol type)
        {
            Debug.Assert((object)type != null);
            Debug.Assert(type.IsDelegateType() || type.IsExpressionTree());
            return (MethodSymbol)type.GetDelegateType().DelegateInvokeMethod;
        }

        /// <summary>
        /// Return the default value constant for the given type,
        /// or null if the default value is not a constant.
        /// </summary>
        public static ConstantValue GetDefaultValue(this TypeSymbol type)
        {
            // SPEC:    A default-value-expression is a constant expression (§7.19) if the type
            // SPEC:    is a reference type or a type parameter that is known to be a reference type (§10.1.5). 
            // SPEC:    In addition, a default-value-expression is a constant expression if the type is
            // SPEC:    one of the following value types:
            // SPEC:    sbyte, byte, short, ushort, int, uint, long, ulong, char, float, double, decimal, bool, or any enumeration type.

            Debug.Assert((object)type != null);

            if (type.IsErrorType())
            {
                return null;
            }

            if (type.IsReferenceType)
            {
                return ConstantValue.Null;
            }

            if (type.IsValueType)
            {
                if (type.IsEnumType())
                {
                    throw new NotImplementedException();
                    //type = type.GetEnumUnderlyingType();
                }

                switch (type.SpecialType)
                {
                    case SpecialType.System_SByte:
                    case SpecialType.System_Byte:
                    case SpecialType.System_Int16:
                    case SpecialType.System_UInt16:
                    case SpecialType.System_Int32:
                    case SpecialType.System_UInt32:
                    case SpecialType.System_Int64:
                    case SpecialType.System_UInt64:
                    case SpecialType.System_Char:
                    case SpecialType.System_Boolean:
                    case SpecialType.System_Single:
                    case SpecialType.System_Double:
                    case SpecialType.System_Decimal:
                        return ConstantValue.Default(type.SpecialType);
                }
            }

            return null;
        }

        public static SpecialType GetSpecialTypeSafe(this TypeSymbol type)
        {
            return (object)type != null ? type.SpecialType : SpecialType.None;
        }

        //public static bool IsAtLeastAsVisibleAs(this TypeSymbol type, Symbol sym, ref HashSet<DiagnosticInfo> useSiteDiagnostics)
        //{
        //    HashSet<DiagnosticInfo> localUseSiteDiagnostics = useSiteDiagnostics;
        //    var result = type.VisitType((type1, symbol, unused) => IsTypeLessVisibleThan(type1, symbol, ref localUseSiteDiagnostics), sym);
        //    useSiteDiagnostics = localUseSiteDiagnostics;
        //    return (object)result == null;
        //}

        //private static bool IsTypeLessVisibleThan(TypeSymbol type, Symbol sym, ref HashSet<DiagnosticInfo> useSiteDiagnostics)
        //{
        //    switch (type.TypeKind)
        //    {
        //        case TypeKind.Class:
        //        case TypeKind.Struct:
        //        case TypeKind.Interface:
        //        case TypeKind.Enum:
        //        case TypeKind.Delegate:
        //        case TypeKind.Submission:
        //            return !IsAsRestrictive((NamedTypeSymbol)type, sym, ref useSiteDiagnostics);

        //        default:
        //            return false;
        //    }
        //}

        /// <summary>
        /// Visit the given type and, in the case of compound types, visit all "sub type"
        /// (such as A in A[], or { A&lt;T&gt;, T, U } in A&lt;T&gt;.B&lt;U&gt;) invoking 'predicate'
        /// with the type and 'arg' at each sub type. If the predicate returns true for any type,
        /// traversal stops and that type is returned from this method. Otherwise if traversal
        /// completes without the predicate returning true for any type, this method returns null.
        /// </summary>
        public static TypeSymbol VisitType<T>(this TypeSymbol type, Func<TypeSymbol, T, bool, bool> predicate, T arg)
        {
            // In order to handle extremely "deep" types like "int[][][][][][][][][]...[]"
            // or int*****************...* we implement manual tail recursion rather than 
            // doing the natural recursion.

            TypeSymbol current = type;

            while (true)
            {
                bool isNestedNamedType = false;

                // Visit containing types from outer-most to inner-most.
                switch (current.TypeKind)
                {
                    case TypeKind.Class:
                    case TypeKind.Struct:
                    case TypeKind.Interface:
                    case TypeKind.Enum:
                    case TypeKind.Delegate:
                        {
                            var containingType = (TypeSymbol)current.ContainingType;
                            if ((object)containingType != null)
                            {
                                isNestedNamedType = true;
                                var result = containingType.VisitType(predicate, arg);
                                if ((object)result != null)
                                {
                                    return result;
                                }
                            }
                        }
                        break;

                    case TypeKind.Submission:
                        Debug.Assert((object)current.ContainingType == null);
                        break;
                }

                if (predicate(current, arg, isNestedNamedType))
                {
                    return current;
                }

                switch (current.TypeKind)
                {
                    case TypeKind.Error:
                    case TypeKind.Dynamic:
                    case TypeKind.TypeParameter:
                    case TypeKind.Submission:
                        return null;

                    case TypeKind.Class:
                    case TypeKind.Struct:
                    case TypeKind.Interface:
                    case TypeKind.Enum:
                    case TypeKind.Delegate:
                        //foreach (var typeArg in ((NamedTypeSymbol)current).TypeArgumentsNoUseSiteDiagnostics)
                        //{
                        //    var result = typeArg.VisitType(predicate, arg);
                        //    if ((object)result != null)
                        //    {
                        //        return result;
                        //    }
                        //}
                        //return null;
                        throw new NotImplementedException();

                    case TypeKind.Array:
                        current = ((ArrayTypeSymbol)current).ElementType;
                        continue;

                    case TypeKind.Pointer:
                        throw new NotImplementedException();
                    //current = ((PointerTypeSymbol)current).PointedAtType;
                    //continue;

                    default:
                        throw ExceptionUtilities.UnexpectedValue(current.TypeKind);
                }
            }
        }

        //private static bool IsAsRestrictive(NamedTypeSymbol s1, Symbol sym2, ref HashSet<DiagnosticInfo> useSiteDiagnostics)
        //{
        //    Accessibility acc1 = s1.DeclaredAccessibility;

        //    if (acc1 == Accessibility.Public)
        //    {
        //        return true;
        //    }

        //    for (Symbol s2 = sym2; s2.Kind != SymbolKind.Namespace; s2 = s2.ContainingSymbol)
        //    {
        //        Accessibility acc2 = s2.DeclaredAccessibility;

        //        switch (acc1)
        //        {
        //            case Accessibility.Internal:
        //                {
        //                    // If s2 is private or internal, and within the same assembly as s1,
        //                    // then this is at least as restrictive as s1's internal.
        //                    if ((acc2 == Accessibility.Private || acc2 == Accessibility.Internal) && s2.ContainingAssembly.HasInternalAccessTo(s1.ContainingAssembly))
        //                    {
        //                        return true;
        //                    }

        //                    break;
        //                }

        //            case Accessibility.Protected:
        //                {
        //                    var parent1 = s1.ContainingType;

        //                    if ((object)parent1 == null)
        //                    {
        //                        // not helpful
        //                    }
        //                    else if (acc2 == Accessibility.Private)
        //                    {
        //                        // if s2 is private and within s1's parent or within a subclass of s1's parent,
        //                        // then this is at least as restrictive as s1's protected.
        //                        for (var parent2 = s2.ContainingType; (object)parent2 != null; parent2 = parent2.ContainingType)
        //                        {
        //                            if (parent1.IsAccessibleViaInheritance(parent2, ref useSiteDiagnostics))
        //                            {
        //                                return true;
        //                            }
        //                        }
        //                    }
        //                    else if (acc2 == Accessibility.Protected)
        //                    {
        //                        // if s2 is protected, and it's parent is a subclass (or the same as) s1's parent
        //                        // then this is at least as restrictive as s1's protected
        //                        var parent2 = s2.ContainingType;
        //                        if ((object)parent2 != null && parent1.IsAccessibleViaInheritance(parent2, ref useSiteDiagnostics))
        //                        {
        //                            return true;
        //                        }
        //                    }

        //                    break;
        //                }

        //            case Accessibility.ProtectedOrInternal:
        //                {
        //                    var parent1 = s1.ContainingType;

        //                    if ((object)parent1 == null)
        //                    {
        //                        break;
        //                    }

        //                    switch (acc2)
        //                    {
        //                        case Accessibility.Private:
        //                            // if s2 is private and within a subclass of s1's parent,
        //                            // or within the same assembly as s1
        //                            // then this is at least as restrictive as s1's internal protected.
        //                            if (s2.ContainingAssembly.HasInternalAccessTo(s1.ContainingAssembly))
        //                            {
        //                                return true;
        //                            }

        //                            for (var parent2 = s2.ContainingType; (object)parent2 != null; parent2 = parent2.ContainingType)
        //                            {
        //                                if (parent1.IsAccessibleViaInheritance(parent2, ref useSiteDiagnostics))
        //                                {
        //                                    return true;
        //                                }
        //                            }

        //                            break;

        //                        case Accessibility.Internal:
        //                            // If s2 is in the same assembly as s1, then this is more restrictive
        //                            // than s1's internal protected.
        //                            if (s2.ContainingAssembly.HasInternalAccessTo(s1.ContainingAssembly))
        //                            {
        //                                return true;
        //                            }

        //                            break;

        //                        case Accessibility.Protected:
        //                            // if s2 is protected, and it's parent is a subclass (or the same as) s1's parent
        //                            // then this is at least as restrictive as s1's internal protected
        //                            if (parent1.IsAccessibleViaInheritance(s2.ContainingType, ref useSiteDiagnostics))
        //                            {
        //                                return true;
        //                            }

        //                            break;

        //                        case Accessibility.ProtectedOrInternal:
        //                            // if s2 is internal protected, and it's parent is a subclass (or the same as) s1's parent
        //                            // and its in the same assembly as s1, then this is at least as restrictive as s1's protected
        //                            if (s2.ContainingAssembly.HasInternalAccessTo(s1.ContainingAssembly) &&
        //                                parent1.IsAccessibleViaInheritance(s2.ContainingType, ref useSiteDiagnostics))
        //                            {
        //                                return true;
        //                            }

        //                            break;
        //                    }
        //                    break;
        //                }

        //            case Accessibility.Private:
        //                if (acc2 == Accessibility.Private)
        //                {
        //                    // if s2 is private, and it is within s1's parent, then this is at
        //                    // least as restrictive as s1's private.                           
        //                    NamedTypeSymbol parent1 = s1.ContainingType;

        //                    if ((object)parent1 == null)
        //                    {
        //                        break;
        //                    }

        //                    var parent1OriginalDefinition = parent1.OriginalDefinition;
        //                    for (var parent2 = s2.ContainingType; (object)parent2 != null; parent2 = parent2.ContainingType)
        //                    {
        //                        if (ReferenceEquals(parent2.OriginalDefinition, parent1OriginalDefinition) || parent1OriginalDefinition.TypeKind == TypeKind.Submission && parent2.TypeKind == TypeKind.Submission)
        //                        {
        //                            return true;
        //                        }
        //                    }
        //                }

        //                break;

        //            default:
        //                throw ExceptionUtilities.UnexpectedValue(acc1);
        //        }
        //    }
        //    return false;
        //}

        public static bool IsUnboundGenericType(this TypeSymbol type)
        {
            var namedType = type as NamedTypeSymbol;
            return (object)namedType != null && namedType.IsUnboundGenericType;
        }

        public static bool IsTopLevelType(this NamedTypeSymbol type)
        {
            return (object)type.ContainingType == null;
        }

        ///// <summary>
        ///// (null TypeParameterSymbol "parameter"): Checks if the given type is a type parameter 
        ///// or its referent type is a type parameter (array/pointer) or contains a type parameter (aggregate type)
        ///// (non-null TypeParameterSymbol "parameter"): above + also checks if the type parameter
        ///// is the same as "parameter"
        ///// </summary>
        //public static bool ContainsTypeParameter(this TypeSymbol type, TypeParameterSymbol parameter = null)
        //{
        //    var result = type.VisitType(s_containsTypeParameterPredicate, parameter);
        //    return (object)result != null;
        //}

        //private static readonly Func<TypeSymbol, TypeParameterSymbol, bool, bool> s_containsTypeParameterPredicate =
        //    (type, parameter, unused) => type.TypeKind == TypeKind.TypeParameter && ((object)parameter == null || type == parameter);

        public static bool ContainsTypeParameter(this TypeSymbol type, MethodSymbol parameterContainer)
        {
            Debug.Assert((object)parameterContainer != null);

            var result = type.VisitType(s_isTypeParameterWithSpecificContainerPredicate, parameterContainer);
            return (object)result != null;
        }

        private static readonly Func<TypeSymbol, Symbol, bool, bool> s_isTypeParameterWithSpecificContainerPredicate =
             (type, parameterContainer, unused) => type.TypeKind == TypeKind.TypeParameter && (object)type.ContainingSymbol == (object)parameterContainer;

        /// <summary>
        /// Return true if the type contains any dynamic type reference.
        /// </summary>
        public static bool ContainsDynamic(this TypeSymbol type)
        {
            var result = type.VisitType(s_containsDynamicPredicate, null);
            return (object)result != null;
        }

        private static readonly Func<TypeSymbol, object, bool, bool> s_containsDynamicPredicate = (type, unused1, unused2) => type.TypeKind == TypeKind.Dynamic;

        ///// <summary>
        ///// Guess the non-error type that the given type was intended to represent.
        ///// If the type itself is not an error type, then it will be returned.
        ///// Otherwise, the underlying type (if any) of the error type will be
        ///// returned.
        ///// </summary>
        ///// <remarks>
        ///// Any non-null type symbol returned is guaranteed not to be an error type.
        ///// 
        ///// It is possible to pass in a constructed type and received back an 
        ///// unconstructed type.  This can occur when the type passed in was
        ///// constructed from an error type - the underlying definition will be
        ///// available, but there won't be a good way to "re-substitute" back up
        ///// to the level of the specified type.
        ///// </remarks>
        //internal static TypeSymbol GetNonErrorGuess(this TypeSymbol type)
        //{
        //    var result = ExtendedErrorTypeSymbol.ExtractNonErrorType(type);
        //    Debug.Assert((object)result == null || !result.IsErrorType());
        //    return result;
        //}

        ///// <summary>
        ///// Guess the non-error type kind that the given type was intended to represent,
        ///// if possible. If not, return TypeKind.Error.
        ///// </summary>
        //internal static TypeKind GetNonErrorTypeKindGuess(this TypeSymbol type)
        //{
        //    return ExtendedErrorTypeSymbol.ExtractNonErrorTypeKind(type);
        //}

        ///// <summary>
        ///// Returns true if the type is a valid switch expression type.
        ///// </summary>
        //internal static bool IsValidSwitchGoverningType(this TypeSymbol type, bool isTargetTypeOfUserDefinedOp = false)
        //{
        //    // SPEC:    The governing type of a switch statement is established by the switch expression.
        //    // SPEC:    1) If the type of the switch expression is sbyte, byte, short, ushort, int, uint,
        //    // SPEC:       long, ulong, bool, char, string, or an enum-type, or if it is the nullable type
        //    // SPEC:       corresponding to one of these types, then that is the governing type of the switch statement. 
        //    // SPEC:    2) Otherwise, exactly one user-defined implicit conversion (Â§6.4) must exist from the
        //    // SPEC:       type of the switch expression to one of the following possible governing types:
        //    // SPEC:       sbyte, byte, short, ushort, int, uint, long, ulong, char, string, or, a nullable type
        //    // SPEC:       corresponding to one of those types

        //    Debug.Assert((object)type != null);
        //    if (type.IsNullableType())
        //    {
        //        type = type.GetNullableUnderlyingType();
        //    }

        //    // User-defined implicit conversion with target type as Enum type is not valid.
        //    if (!isTargetTypeOfUserDefinedOp && type.IsEnumType())
        //    {
        //        type = type.GetEnumUnderlyingType();
        //    }

        //    switch (type.SpecialType)
        //    {
        //        case SpecialType.System_SByte:
        //        case SpecialType.System_Byte:
        //        case SpecialType.System_Int16:
        //        case SpecialType.System_UInt16:
        //        case SpecialType.System_Int32:
        //        case SpecialType.System_UInt32:
        //        case SpecialType.System_Int64:
        //        case SpecialType.System_UInt64:
        //        case SpecialType.System_Char:
        //        case SpecialType.System_String:
        //            return true;

        //        case SpecialType.System_Boolean:
        //            // User-defined implicit conversion with target type as bool type is not valid.
        //            return !isTargetTypeOfUserDefinedOp;
        //    }

        //    return false;
        //}

#pragma warning disable RS0010
        /// <summary>
        /// Returns true if the type is one of the restricted types, namely: <see cref="T:System.TypedReference"/>, 
        /// <see cref="T:System.ArgIterator"/>, or <see cref="T:System.RuntimeArgumentHandle"/>.
        /// </summary>
#pragma warning restore RS0010
        internal static bool IsRestrictedType(this TypeSymbol type)
        {
            // See Dev10 C# compiler, "type.cpp", bool Type::isSpecialByRefType() const
            Debug.Assert((object)type != null);
            switch (type.SpecialType)
            {
                case SpecialType.System_TypedReference:
                case SpecialType.System_ArgIterator:
                case SpecialType.System_RuntimeArgumentHandle:
                    return true;
            }
            return false;
        }

        public static bool IsIntrinsicType(this TypeSymbol type)
        {
            return type.SpecialType.IsIntrinsicType();
        }

        //public static bool IsPartial(this TypeSymbol type)
        //{
        //    var nt = type as SourceNamedTypeSymbol;
        //    return (object)nt != null && nt.IsPartial;
        //}

        //public static bool IsPointerType(this TypeSymbol type)
        //{
        //    return type is PointerTypeSymbol;
        //}

        internal static int FixedBufferElementSizeInBytes(this TypeSymbol type)
        {
            return type.SpecialType.FixedBufferElementSizeInBytes();
        }

        // check that its type is allowed for Volatile
        internal static bool IsValidVolatileFieldType(this TypeSymbol type)
        {
            switch (type.TypeKind)
            {
                case TypeKind.Struct:
                    return type.SpecialType.IsValidVolatileFieldType();

                case TypeKind.Array:
                case TypeKind.Class:
                case TypeKind.Delegate:
                case TypeKind.Dynamic:
                case TypeKind.Error:
                case TypeKind.Interface:
                case TypeKind.Pointer:
                    return true;

                case TypeKind.Enum:
                    return ((NamedTypeSymbol)type).EnumUnderlyingType.SpecialType.IsValidVolatileFieldType();

                case TypeKind.TypeParameter:
                    return type.IsReferenceType;

                case TypeKind.Submission:
                    throw ExceptionUtilities.UnexpectedValue(type.TypeKind);
            }

            return false;
        }

        /// <summary>
        /// Add this instance to the set of checked types. Returns true
        /// if this was added, false if the type was already in the set.
        /// </summary>
        public static bool MarkCheckedIfNecessary(this TypeSymbol type, ref HashSet<TypeSymbol> checkedTypes)
        {
            if (checkedTypes == null)
            {
                checkedTypes = new HashSet<TypeSymbol>();
            }

            return checkedTypes.Add(type);
        }

        //internal static bool IsUnsafe(this TypeSymbol type)
        //{
        //    while (true)
        //    {
        //        switch (type.TypeKind)
        //        {
        //            case TypeKind.Pointer:
        //                return true;
        //            case TypeKind.Array:
        //                type = ((ArrayTypeSymbol)type).ElementType;
        //                break;
        //            default:
        //                // NOTE: we could consider a generic type with unsafe type arguments to be unsafe,
        //                // but that's already an error, so there's no reason to report it.  Also, this
        //                // matches Type::isUnsafe in Dev10.
        //                return false;
        //        }
        //    }
        //}

        /// <summary>
        /// Gets value indicating the type is <see cref="System.Void"/>.
        /// </summary>
        internal static bool IsVoid(this TypeSymbol type) => type.SpecialType == SpecialType.System_Void;

        //internal static bool IsVoidPointer(this TypeSymbol type)
        //{
        //    return type.IsPointerType() && ((PointerTypeSymbol)type).PointedAtType.SpecialType == SpecialType.System_Void;
        //}

        /// <summary>
        /// These special types are structs that contain fields of the same type
        /// (e.g. <see cref="System.Int32"/> contains an instance field of type <see cref="System.Int32"/>).
        /// </summary>
        internal static bool IsPrimitiveRecursiveStruct(this TypeSymbol t)
        {
            return t.SpecialType.IsPrimitiveRecursiveStruct();
        }

        /// <summary>
        /// Compute a hash code for the constructed type. The return value will be
        /// non-zero so callers can used zero to represent an uninitialized value.
        /// </summary>
        internal static int ComputeHashCode(this NamedTypeSymbol type)
        {
            int code = type.OriginalDefinition.GetHashCode();
            code = Hash.Combine(type.ContainingType, code);

            // Unconstructed type may contain alpha-renamed type parameters while
            // may still be considered equal, we do not want to give different hashcode to such types.
            //
            // Example:
            //   Having original type A<U>.B<V> we create two _unconstructed_ types
            //    A<int>.B<V'>
            //    A<int>.B<V">     
            //  Note that V' and V" are type parameters substituted via alpha-renaming of original V
            //  These are different objects, but represent the same "type parameter at index 1"
            //
            //  In short - we are not interested in the type parameters of unconstructed types.
            if ((object)type.ConstructedFrom != (object)type)
            {
                foreach (var arg in type.TypeArguments) // .TypeArgumentsNoUseSiteDiagnostics)
                {
                    code = Hash.Combine(arg, code);
                }
            }

            // 0 may be used by the caller to indicate the hashcode is not
            // initialized. If we computed 0 for the hashcode, tweak it.
            if (code == 0)
            {
                code++;
            }
            return code;
        }

        ///// <summary>
        ///// If we are in a COM PIA with embedInteropTypes enabled we should turn properties and methods 
        ///// that have the type and return type of object, respectively, into type dynamic. If the requisite conditions 
        ///// are fulfilled, this method returns a dynamic type. If not, it returns the original type.
        ///// </summary>
        ///// <param name="type">A property type or method return type to be checked for dynamification.</param>
        ///// <param name="containingType">Containing type.</param>
        ///// <returns></returns>
        //public static TypeSymbol AsDynamicIfNoPia(this TypeSymbol type, NamedTypeSymbol containingType)
        //{
        //    if (type.SpecialType == SpecialType.System_Object)
        //    {
        //        AssemblySymbol assembly = containingType.ContainingAssembly;
        //        if ((object)assembly != null &&
        //            assembly.IsLinked &&
        //            containingType.IsComImport)
        //        {
        //            return DynamicTypeSymbol.Instance;
        //        }
        //    }
        //    return type;
        //}

        /// <summary>
        /// Type variables are never considered reference types by the verifier.
        /// </summary>
        internal static bool IsVerifierReference(this TypeSymbol type)
        {
            return type.IsReferenceType && type.TypeKind != TypeKind.TypeParameter;
        }

        /// <summary>
        /// Type variables are never considered value types by the verifier.
        /// </summary>
        internal static bool IsVerifierValue(this TypeSymbol type)
        {
            return type.IsValueType && type.TypeKind != TypeKind.TypeParameter;
        }

        //internal static void AddUseSiteDiagnostics(
        //    this TypeSymbol type,
        //    ref HashSet<DiagnosticInfo> useSiteDiagnostics)
        //{
        //    DiagnosticInfo errorInfo = type.GetUseSiteDiagnostic();

        //    if ((object)errorInfo != null)
        //    {
        //        if (useSiteDiagnostics == null)
        //        {
        //            useSiteDiagnostics = new HashSet<DiagnosticInfo>();
        //        }

        //        useSiteDiagnostics.Add(errorInfo);
        //    }
        //}

        /// <summary>
        /// Return all of the type parameters in this type and enclosing types,
        /// from outer-most to inner-most type.
        /// </summary>
        internal static ImmutableArray<TypeParameterSymbol> GetAllTypeParameters(this NamedTypeSymbol type)
        {
            // Avoid allocating a builder in the common case.
            if ((object)type.ContainingType == null)
            {
                return type.TypeParameters;
            }

            var builder = ArrayBuilder<TypeParameterSymbol>.GetInstance();
            type.GetAllTypeParameters(builder);
            return builder.ToImmutableAndFree();
        }

        /// <summary>
        /// Return all of the type parameters in this type and enclosing types,
        /// from outer-most to inner-most type.
        /// </summary>
        internal static void GetAllTypeParameters(this NamedTypeSymbol type, ArrayBuilder<TypeParameterSymbol> result)
        {
            var containingType = type.ContainingType;
            if ((object)containingType != null)
            {
                containingType.GetAllTypeParameters(result);
            }

            result.AddRange(type.TypeParameters);
        }

        ///// <summary>
        ///// Return the nearest type parameter with the given name in
        ///// this type or any enclosing type.
        ///// </summary>
        //internal static TypeParameterSymbol FindEnclosingTypeParameter(this NamedTypeSymbol type, string name)
        //{
        //    var allTypeParameters = ArrayBuilder<TypeParameterSymbol>.GetInstance();
        //    type.GetAllTypeParameters(allTypeParameters);

        //    TypeParameterSymbol result = null;

        //    foreach (TypeParameterSymbol tpEnclosing in allTypeParameters)
        //    {
        //        if (name == tpEnclosing.Name)
        //        {
        //            result = tpEnclosing;
        //            break;
        //        }
        //    }

        //    allTypeParameters.Free();
        //    return result;
        //}

        /// <summary>
        /// Return true if the fully qualified name of the type's containing symbol
        /// matches the given name. This method avoids string concatenations
        /// in the common case where the type is a top-level type.
        /// </summary>
        internal static bool HasNameQualifier(this NamedTypeSymbol type, string qualifiedName)
        {
            const StringComparison comparison = StringComparison.Ordinal;

            var container = type.ContainingSymbol;
            if (container.Kind != SymbolKind.Namespace)
            {
                // Nested type. For simplicity, compare qualified name to SymbolDisplay result.
                return string.Equals(container.ToDisplayString(SymbolDisplayFormat.QualifiedNameOnlyFormat), qualifiedName, comparison);
            }

            var @namespace = (NamespaceSymbol)container;
            if (@namespace.IsGlobalNamespace)
            {
                return qualifiedName.Length == 0;
            }

            return HasNamespaceName(@namespace, qualifiedName, comparison, length: qualifiedName.Length);
        }

        private static bool HasNamespaceName(NamespaceSymbol @namespace, string namespaceName, StringComparison comparison, int length)
        {
            if (length == 0)
            {
                return false;
            }

            var container = @namespace.ContainingNamespace;
            int separator = namespaceName.LastIndexOf('.', length - 1, length);
            int offset = 0;
            if (separator >= 0)
            {
                if (container.IsGlobalNamespace)
                {
                    return false;
                }

                if (!HasNamespaceName(container, namespaceName, comparison, length: separator))
                {
                    return false;
                }

                int n = separator + 1;
                offset = n;
                length -= n;
            }
            else if (!container.IsGlobalNamespace)
            {
                return false;
            }

            var name = @namespace.Name;
            return (name.Length == length) && (string.Compare(name, 0, namespaceName, offset, length, comparison) == 0);
        }
    }
}<|MERGE_RESOLUTION|>--- conflicted
+++ resolved
@@ -175,11 +175,7 @@
         {
             return
                 t != null &&
-<<<<<<< HEAD
-                t.OriginalDefinition.MetadataName == "ReadOnlySpan" &&
-=======
                 t.OriginalDefinition.MetadataName == "ReadOnlySpan`1" &&
->>>>>>> a51642f4
                 t is INamedTypeSymbol named &&
                 named.TypeArguments.Length == 1 &&
                 named.TypeArguments[0].Equals(ofType, SymbolEqualityComparer.Default)
