﻿using System;
using System.Collections.Generic;
using System.Diagnostics;
using System.IO;
using System.Numerics;
using Pchp.Core;
using Pchp.Library.Streams;
using SixLabors.Fonts;
using SixLabors.ImageSharp;
using SixLabors.ImageSharp.Advanced;
using SixLabors.ImageSharp.Drawing;
using SixLabors.ImageSharp.Drawing.Processing;
using SixLabors.ImageSharp.Formats;
using SixLabors.ImageSharp.Formats.Bmp;
using SixLabors.ImageSharp.Formats.Gif;
using SixLabors.ImageSharp.Formats.Jpeg;
using SixLabors.ImageSharp.Formats.Png;
using SixLabors.ImageSharp.PixelFormats;
using SixLabors.ImageSharp.Processing;
using SixLabors.ImageSharp.Processing.Processors.Transforms;

namespace Peachpie.Library.Graphics
{
    [PhpExtension("gd")]
    public static class PhpGd2
    {
        #region GDVersionConstants

        /// <summary>
        /// The GD version PHP was compiled against.
        /// </summary>
        public const string GD_VERSION = "2.0.35";

        /// <summary>
        /// The GD major version PHP was compiled against.
        /// </summary>
        public const int GD_MAJOR_VERSION = 2;

        /// <summary>
        /// The GD minor version PHP was compiled against.
        /// </summary>
        public const int GD_MINOR_VERSION = 0;

        /// <summary>
        /// The GD release version PHP was compiled against.
        /// </summary>
        public const int GD_RELEASE_VERSION = 35;

        /// <summary>
        /// The GD "extra" version (beta/rc..) PHP was compiled against.
        /// </summary>
        public const string GD_EXTRA_VERSION = ""; //"beta";

        /// <summary>
        /// When the bundled version of GD is used this is 1 otherwise its set to 0.
        /// </summary>
        public const int GD_BUNDLED = 1;

        #endregion

        #region ImgType

        /// <summary>
        /// Image types enumeration, corresponds to IMGTYPE_ PHP constants.
        /// </summary>
        [Flags, PhpHidden]
        public enum ImgType
        {
            /// <summary>
            /// Used as a return value by <see cref="imagetypes"/>.
            /// </summary>
            GIF = 1,
            /// <summary>
            /// Used as a return value by <see cref="imagetypes"/>.
            /// </summary>
            JPG = JPEG,
            /// <summary>
            /// Used as a return value by <see cref="imagetypes"/>.
            /// </summary>
            JPEG = 2,
            /// <summary>
            /// Used as a return value by <see cref="imagetypes"/>.
            /// </summary>
            PNG = 4,
            /// <summary>
            /// Used as a return value by <see cref="imagetypes"/>.
            /// </summary>
            WBMP = 8,
            /// <summary>
            /// Used as a return value by <see cref="imagetypes"/>.
            /// </summary>
            XPM = 16,

            WEBP = 32,

            BMP = 64,

            TGA = 128,

            /// <summary>
            /// A combinanation of IMG_ constants that are supported.
            /// </summary>
            Supported = GIF | JPEG | PNG,

            /// <summary>
            /// UNknown image type.
            /// </summary>
            Unknown = -1
        }

        public const int IMG_JPEG = (int)ImgType.JPEG;
        public const int IMG_GIF = (int)ImgType.GIF;
        public const int IMG_JPG = (int)ImgType.JPG;
        public const int IMG_PNG = (int)ImgType.PNG;
        public const int IMG_WBMP = (int)ImgType.WBMP;
        public const int IMG_XPM = (int)ImgType.XPM;
        public const int IMG_WEBP = (int)ImgType.WEBP;
        public const int IMG_BMP = (int)ImgType.BMP;
        public const int IMG_TGA = (int)ImgType.TGA;

        #endregion

        #region IMG_GD2_*

        /// <summary>
        /// A type constant used by the imagegd2() function.
        /// </summary>
        public const int IMG_GD2_RAW = 1;

        /// <summary>
        /// A type constant used by the imagegd2() function.
        /// </summary>
        public const int IMG_GD2_COMPRESSED = 2;

        #endregion

        #region FilledArcStyles

        /// <summary>
        /// Filled Arc Style types enumeration
        /// </summary>
        [Flags]
        public enum FilledArcStyles
        {
            /// <summary>
            /// A style constant used by the <see cref="imagefilledarc"/> function.
            /// This constant has the same value as IMG_ARC_PIE.
            /// </summary>
            ROUNDED = PIE,

            /// <summary>
            /// A style constant used by the <see cref="imagefilledarc"/> function.
            /// </summary>
            PIE = 0,

            /// <summary>
            /// A style constant used by the <see cref="imagefilledarc"/> function.
            /// </summary>
            CHORD = 1,

            /// <summary>
            /// A style constant used by the <see cref="imagefilledarc"/> function.
            /// </summary>
            NOFILL = 2,

            /// <summary>
            /// A style constant used by the <see cref="imagefilledarc"/> function.
            /// </summary>
            EDGED = 4,
        }

        public const int IMG_ARC_ROUNDED = (int)FilledArcStyles.ROUNDED;
        public const int IMG_ARC_PIE = (int)FilledArcStyles.PIE;
        public const int IMG_ARC_CHORD = (int)FilledArcStyles.CHORD;
        public const int IMG_ARC_NOFILL = (int)FilledArcStyles.NOFILL;
        public const int IMG_ARC_EDGED = (int)FilledArcStyles.EDGED;

        #endregion

        #region ColorValues

        /// <summary>
        /// Special Image Color values enumeration.
        /// </summary>
        public enum ColorValues
        {
            /// <summary>
            /// Special color option which can be used in stead of color allocated with <see cref="imagecolorallocate"/> or <see cref="imagecolorallocatealpha"/>.
            /// </summary>
            STYLED = -2,

            /// <summary>
            /// Special color option which can be used in stead of color allocated with <see cref="imagecolorallocate"/> or <see cref="imagecolorallocatealpha"/>.
            /// </summary>
            BRUSHED = -3,

            /// <summary>
            /// Special color option which can be used instead of color allocated with <see cref="imagecolorallocate"/> or <see cref="imagecolorallocatealpha"/>.
            /// </summary>
            STYLEDBRUSHED = -4,

            /// <summary>
            /// Special color option which can be used in stead of color allocated with <see cref="imagecolorallocate"/> or <see cref="imagecolorallocatealpha"/>.
            /// </summary>
            TILED = -5,

            /// <summary>
            /// Special color option which can be used in stead of color allocated with <see cref="imagecolorallocate"/> or <see cref="imagecolorallocatealpha"/>.
            /// </summary>
            TRANSPARENT = -6
        }

        public const int IMG_COLOR_STYLED = (int)ColorValues.STYLED;
        public const int IMG_COLOR_BRUSHED = (int)ColorValues.BRUSHED;
        public const int IMG_COLOR_STYLEDBRUSHED = (int)ColorValues.STYLEDBRUSHED;
        public const int IMG_COLOR_TILED = (int)ColorValues.TILED;
        public const int IMG_COLOR_TRANSPARENT = (int)ColorValues.TRANSPARENT;

        #endregion

        #region FilterTypes

        /// <summary>
        /// Filled Arc Style types enumeration
        /// </summary>
        public enum FilterTypes
        {
            /// <summary>
            /// Special GD filter used by the <see cref="imagefilter(PhpResource,int)"/> function.
            /// </summary>
            NEGATE,
            /// <summary>
            /// Special GD filter used by the <see cref="imagefilter(PhpResource,int)"/> function.
            /// </summary>
            GRAYSCALE,
            /// <summary>
            /// Special GD filter used by the <see cref="imagefilter(PhpResource,int)"/> function.
            /// </summary>
            BRIGHTNESS,
            /// <summary>
            /// Special GD filter used by the <see cref="imagefilter(PhpResource,int)"/> function.
            /// </summary>
            CONTRAST,
            /// <summary>
            /// Special GD filter used by the <see cref="imagefilter(PhpResource,int)"/> function.
            /// </summary>
            COLORIZE,
            /// <summary>
            /// Special GD filter used by the <see cref="imagefilter(PhpResource,int)"/> function.
            /// </summary>
            EDGEDETECT,
            /// <summary>
            /// Special GD filter used by the <see cref="imagefilter(PhpResource,int)"/> function.
            /// </summary>
            EMBOSS,
            /// <summary>
            /// Special GD filter used by the <see cref="imagefilter(PhpResource,int)"/> function.
            /// </summary>
            GAUSSIAN_BLUR,
            /// <summary>
            /// Special GD filter used by the <see cref="imagefilter(PhpResource,int)"/> function.
            /// </summary>
            SELECTIVE_BLUR,
            /// <summary>
            /// Special GD filter used by the <see cref="imagefilter(PhpResource,int)"/> function.
            /// </summary>
            MEAN_REMOVAL,
            /// <summary>
            /// Special GD filter used by the <see cref="imagefilter(PhpResource,int)"/> function.
            /// </summary>
            SMOOTH,
            /// <summary>
            /// Special GD filter used by the <see cref="imagefilter(PhpResource,int)"/> function.
            /// </summary>
            PIXELATE,
        }

        public const int IMG_FILTER_NEGATE = (int)FilterTypes.NEGATE;
        public const int IMG_FILTER_GRAYSCALE = (int)FilterTypes.GRAYSCALE;
        public const int IMG_FILTER_BRIGHTNESS = (int)FilterTypes.BRIGHTNESS;
        public const int IMG_FILTER_CONTRAST = (int)FilterTypes.CONTRAST;
        public const int IMG_FILTER_COLORIZE = (int)FilterTypes.COLORIZE;
        public const int IMG_FILTER_EDGEDETECT = (int)FilterTypes.EDGEDETECT;
        public const int IMG_FILTER_EMBOSS = (int)FilterTypes.EMBOSS;
        public const int IMG_FILTER_GAUSSIAN_BLUR = (int)FilterTypes.GAUSSIAN_BLUR;
        public const int IMG_FILTER_SELECTIVE_BLUR = (int)FilterTypes.SELECTIVE_BLUR;
        public const int IMG_FILTER_MEAN_REMOVAL = (int)FilterTypes.MEAN_REMOVAL;
        public const int IMG_FILTER_SMOOTH = (int)FilterTypes.SMOOTH;
        public const int IMG_FILTER_PIXELATE = (int)FilterTypes.PIXELATE;

        #endregion

        /// <summary>
        /// Retrieve information about the currently installed GD library
        /// </summary>
        /// <returns></returns>
        public static PhpArray gd_info()
        {
            var array = new PhpArray(13);

            array.Add("GD Version", "bundled (2.0 compatible)");
            array.Add("FreeType Support", true);
            array.Add("FreeType Linkage", "with TTF library");
            array.Add("T1Lib Support", false);
            array.Add("GIF Read Support", true);
            array.Add("GIF Create Support", true);
            array.Add("JPEG Support", true);
            array.Add("JPG Support", true);
            array.Add("PNG Support", true);
            array.Add("WBMP Support", false);
            array.Add("XPM Support", false);
            array.Add("XBM Support", false);
            array.Add("JIS-mapped Japanese Font Support", false); // Maybe is true because of .net unicode strings?

            return array;
        }

        /// <summary>
        /// Return the types of images supported in a bitfield of <c>IMG_*</c> constants.
        /// </summary> 
        public static int imagetypes()
        {
            return (int)ImgType.Supported;
        }

        #region imagecopyresampled, imagecopyresized

        /// <summary>
        /// Copy and resize part of an image using resampling to help ensure clarity.
        /// </summary> 
        public static bool imagecopyresampled(PhpResource dst_im, PhpResource src_im,
            int dst_x, int dst_y, int src_x, int src_y, int dst_w, int dst_h, int src_w, int src_h)
        {
            return ImageCopyAndResize(dst_im, src_im,
                dst_x, dst_y, src_x, src_y,
                dst_w, dst_h, src_w, src_h,
                new BicubicResampler());
        }

        /// <summary>
        /// Copy and resize part of an image.
        /// </summary> 
        public static bool imagecopyresized(PhpResource dst_im, PhpResource src_im,
            int dst_x, int dst_y, int src_x, int src_y, int dst_w, int dst_h, int src_w, int src_h)
        {
            return ImageCopyAndResize(dst_im, src_im,
                dst_x, dst_y, src_x, src_y,
                dst_w, dst_h, src_w, src_h,
                new NearestNeighborResampler());
        }

        static bool ImageCopyAndResize(PhpResource dst_im, PhpResource src_im,
            int dst_x, int dst_y, int src_x, int src_y, int dst_w, int dst_h,
            int src_w, int src_h, IResampler resampler)
        {
            var dst_img = PhpGdImageResource.ValidImage(dst_im);
            var src_img = PhpGdImageResource.ValidImage(src_im);

            if (dst_img == null || src_img == null)
            {
                return false;
            }

            //if (src_w == 0 && src_h == 0) return true;
            //if (dst_w < 0) dst_w = 0;
            //if (dst_h < 0) dst_h = 0;
            if (dst_w == 0 || dst_h == 0) return true;

            using (var cropped = src_img.Image.Clone(o => o
                    .Crop(new Rectangle(src_x, src_y, src_w, src_h))
                    .Resize(dst_w, dst_h, resampler)))
            {
                dst_img.Image.Mutate(o => o.DrawImage(cropped, new Point(dst_x, dst_y), new GraphicsOptions { /* GraphicsOptions */ }));
            }

            return true;
        }

        #endregion

        #region imagecreate*

        /// <summary>
        /// Create a new image
        /// </summary> 
        [return: CastToFalse]
        public static PhpResource imagecreate(int x_size, int y_size)
        {
            var img = imagecreatecommon(x_size, y_size, new BmpConfigurationModule(), BmpFormat.Instance);

            img.Image.Mutate(o => o.BackgroundColor(Color.White));
            img.AlphaBlending = true;

            return img;
        }

        /// <summary>
        /// Create a new true color image
        /// </summary> 
        [return: CastToFalse]
        public static PhpResource imagecreatetruecolor(int x_size, int y_size)
        {
            var img = imagecreatecommon(x_size, y_size, new PngConfigurationModule(), PngFormat.Instance);

            img.Image.Mutate(o => o.BackgroundColor(Color.Black));
            img.AlphaBlending = true;

            return img;
        }

        static PhpGdImageResource imagecreatecommon(int x_size, int y_size, IConfigurationModule configuration, IImageFormat format)
        {
            if (x_size <= 0 || y_size <= 0)
            {
                PhpException.Throw(PhpError.Warning, string.Format(Resources.invalid_image_dimensions));
                return null;
            }

            return new PhpGdImageResource(x_size, y_size, configuration, format);
        }

        /// <summary>
        /// Create a new image from the image stream in the string
        /// </summary> 
        [return: CastToFalse]
        public static PhpResource imagecreatefromstring(byte[] image)
        {
            if (image == null || image.Length == 0)
            {
                PhpException.Throw(PhpError.Warning, Resources.empty_string_or_invalid_image);
                return null;
            }

            try
            {
                return new PhpGdImageResource(Image.Load<Rgba32>(image, out var format), format);
            }
            catch
            {
                PhpException.Throw(PhpError.Warning, Resources.empty_string_or_invalid_image);
                return null;
            }
        }

        /// <summary>
        /// Create a new image from GD file or URL.
        /// </summary> 
        [return: CastToFalse]
        public static PhpResource imagecreatefromgd(Context ctx, string filename)
        {
            return imagercreatefromfile(ctx, filename);
        }

        /// <summary>
        /// Create a new image from GD2 file or URL.
        /// </summary> 
        [return: CastToFalse]
        public static PhpResource imagecreatefromgd2(Context ctx, string filename)
        {
            return imagercreatefromfile(ctx, filename);
        }

        /// <summary>
        /// Create a new image from a given part of GD2 file or URL.
        /// </summary> 
        [return: CastToFalse]
        public static PhpResource imagecreatefromgd2part(Context ctx, string filename, int srcX, int srcY, int width, int height)
        {
            throw new NotImplementedException();
        }

        /// <summary>
        /// Create a new image from GIF file or URL.
        /// </summary> 
        [return: CastToFalse]
        public static PhpResource imagecreatefromgif(Context ctx, string filename)
        {
            return imagercreatefromfile(ctx, filename, new GifConfigurationModule());
        }

        /// <summary>
        /// Create a new image from JPEG file or URL.
        /// </summary> 
        [return: CastToFalse]
        public static PhpResource imagecreatefromjpeg(Context ctx, string filename)
        {
            return imagercreatefromfile(ctx, filename, new JpegConfigurationModule());
        }

        /// <summary>
        /// Create a new image from PNG file or URL.
        /// </summary> 
        [return: CastToFalse]
        public static PhpResource imagecreatefrompng(Context ctx, string filename)
        {
            return imagercreatefromfile(ctx, filename, new PngConfigurationModule());
        }

        /// <summary>
        /// Create a new image from WBMP file or URL.
        /// </summary> 
        [return: CastToFalse]
        public static PhpResource imagecreatefromwbmp(Context ctx, string filename)
        {
            return imagercreatefromfile(ctx, filename);
        }

        /// <summary>
        /// Create a new image from XBM file or URL.
        /// </summary> 
        [return: CastToFalse]
        public static PhpResource imagecreatefromxbm(Context ctx, string filename)
        {
            return imagercreatefromfile(ctx, filename);
        }

        /// <summary>
        /// Create a new image from XPM file or URL.
        /// </summary> 
        [return: CastToFalse]
        public static PhpResource imagecreatefromxpm(Context ctx, string filename)
        {
            return imagercreatefromfile(ctx, filename);
        }

        static PhpGdImageResource imagercreatefromfile(Context ctx, string filename, IConfigurationModule formatOpt = null)
        {
            if (string.IsNullOrEmpty(filename))
            {
                PhpException.Throw(PhpError.Warning, Resources.filename_cannot_be_empty);
                return null;
            }

            var configuration = (formatOpt == null)
                ? Configuration.Default
                : new Configuration(formatOpt);

            Image<Rgba32> img = null;
            IImageFormat format = null;

            using (var stream = Utils.OpenStream(ctx, filename))
            {
                if (stream != null)
                {
                    try
                    {
                        img = Image.Load<Rgba32>(configuration, stream, out format);
                    }
                    catch { }
                }
            }

            return (img != null)
                ? new PhpGdImageResource(img, format)
                : null;
        }

        #endregion

        /// <summary>
        /// Destroy an image
        /// </summary> 
        public static bool imagedestroy(PhpResource im)
        {
            var img = PhpGdImageResource.ValidImage(im);
            if (img == null)
            {
                return false;
            }
            else
            {
                img.Dispose();
                return true;
            }
        }

        /// <summary>
        /// Gets image width.
        /// </summary> 
        [return: CastToFalse]
        public static int imagesx(PhpResource im)
        {
            var img = PhpGdImageResource.ValidImage(im);
            if (img == null)
                return -1;

            return img.Image.Width;
        }

        /// <summary>
        /// Gets image height.
        /// </summary> 
        [return: CastToFalse]
        public static int imagesy(PhpResource im)
        {
            var img = PhpGdImageResource.ValidImage(im);
            if (img == null)
                return -1;

            return img.Image.Height;
        }

        /// <summary>
        /// Turn alpha blending mode on or off for the given image
        /// </summary> 
        public static bool imagealphablending(PhpResource im, bool blendmode)
        {
            var img = PhpGdImageResource.ValidImage(im);
            if (img == null || img.IsIndexed)
            {
                return false;
            }

            // In PHP AlphaBlending is supported only in True color images
            if (!img.IsIndexed)
            {
                img.AlphaBlending = blendmode;
            }

            return true;
        }

        /// <summary>
        /// return true if the image uses truecolor
        /// </summary> 
        public static bool imageistruecolor(PhpResource im)
        {
            var img = PhpGdImageResource.ValidImage(im);
            if (img == null)
                return false;

            return !img.IsIndexed;
        }

        #region imagecolorallocate, imagecolorallocatealpha

        /// <summary>
        /// Allocate a color for an image
        /// </summary> 
        public static long imagecolorallocate(PhpResource im, int red, int green, int blue)
        {
            var img = PhpGdImageResource.ValidImage(im);
            if (img == null)
                return -1; // TODO: false

            //TODO: In non-truecolor images allocate the color
            return RGBA(red, green, blue);
        }

        /// <summary>
        /// Allocate a color with an alpha level.  Works for true color and palette based images.
        /// </summary>
        public static long imagecolorallocatealpha(PhpResource im, int red, int green, int blue, int alpha)
        {
            var img = PhpGdImageResource.ValidImage(im);
            if (img == null)
                return -1;// TODO: false

            //TODO: In non-truecolor images allocate the color
            return RGBA(red, green, blue, alpha);
        }

        #endregion

        #region Helpers

        /// <summary>
        /// RGBA values to PHP Color format.
        /// </summary>
        static long RGBA(long red, long green, long blue, long alpha = 0xff)
        {
            return (alpha << 24)
                | ((blue & 0x0000FF) << 16)
                | ((green & 0x0000FF) << 8)
                | (red & 0x0000FF);
        }

        static Rgba32 FromRGB(long color) => new Rgba32((uint)color | 0xff000000u);
        static Rgba32 FromRGBA(long color) => (color != (long)ColorValues.TRANSPARENT) ? new Rgba32((uint)color) : (Rgba32)Color.Transparent;

        private static int PHPColorToPHPAlpha(int color) => FromRGBA(color).A;
        private static int PHPColorToRed(int color) => FromRGBA(color).R;
        private static int PHPColorToGreen(int color) => FromRGBA(color).G;
        private static int PHPColorToBlue(long color) => FromRGBA(color).B;

        private static Rgba32 GetAlphaColor(PhpGdImageResource img, long col)
        {
            return img.AlphaBlending ? FromRGBA(col) : FromRGB(col);
        }

        /// <summary>
        /// Can be 1, 2, 3, 4, 5 for built-in fonts in latin2 encoding (where higher numbers corresponding to larger fonts) or any of your own font identifiers registered with imageloadfont().
        /// </summary>
        static Font CreateFontById(int fontInd)
        {
            // TODO: cache statically

            // Get the first available of specified sans serif system fonts
            FontFamily fontFamily = null;
            var result = SystemFonts.TryFind("Consolas", out fontFamily) || SystemFonts.TryFind("Lucida Console", out fontFamily) || SystemFonts.TryFind("Arial", out fontFamily) || SystemFonts.TryFind("Verdana", out fontFamily) || SystemFonts.TryFind("Tahoma", out fontFamily);

            // Counl'd find the system font.
            if (!result)
                return null;

            // Use Bold if required and available
            var fontStyle = FontStyle.Regular;
            if (fontInd == 3 || fontInd >= 5)
            {
                if (fontFamily.IsStyleAvailable(FontStyle.Bold))
                {
                    fontStyle = FontStyle.Bold;
                }
            }

            // Make the font size equivalent to the original PHP version
            int fontSize = 8;
            if (fontInd > 1) fontSize += 4;
            if (fontInd > 3) fontSize += 4;

            return fontFamily.CreateFont(fontSize, fontStyle);
        }

        static Font CreateFontByFontFile(Context ctx, string font_file, double size)
        {
            if (string.IsNullOrEmpty(font_file))
            {
                PhpException.Throw(PhpError.Warning, Resources.filename_cannot_be_empty);
                return null;
            }

            var font_stream = PhpStream.Open(ctx, font_file, "rb");
            if (font_stream == null)
            {
                PhpException.Throw(PhpError.Warning, Resources.invalid_font_filename, font_file);
                return null;
            }

            // Font preparation
            FontFamily family;

            try
            {
                family = new FontCollection().Install(font_stream.RawStream); // TODO: perf: global font collection cache

                if (family == null)
                {
                    throw new InvalidDataException();
                }
            }
            catch
            {
                PhpException.Throw(PhpError.Warning, Resources.invalid_font_filename, font_file);
                return null;
            }
            finally
            {
                font_stream.Dispose();
            }

            FontStyle style;

            if (family.IsStyleAvailable(FontStyle.Regular))
            {
                style = FontStyle.Regular;
            }
            else if (family.IsStyleAvailable(FontStyle.Bold))
            {
                style = FontStyle.Bold;
            }
            else if (family.IsStyleAvailable(FontStyle.Italic))
            {
                style = FontStyle.Italic;
            }
            else if (family.IsStyleAvailable(FontStyle.BoldItalic))
            {
                style = FontStyle.BoldItalic;
            }
            else
            {
                throw new InvalidDataException();
            }

            //
            return family.CreateFont((float)size, style);
        }

        #endregion

        /// <summary>
        /// Draws a pixel at the specified coordinate.
        /// </summary>
        public static bool imagesetpixel(PhpResource im, int x, int y, long color)
        {
            var img = PhpGdImageResource.ValidImage(im);
            if (img == null)
            {
                return false;
            }

            var image = img.Image;

            if (x < 0 || y < 0 || x >= image.Width || y >= image.Height)
            {
                return false;
            }

            image[x, y] = FromRGBA(color);

            return true;
        }

        /// <summary>
        /// Returns the index of the color of the pixel at the specified location in the image specified by image.
        /// </summary>
        public static long imagecolorat(PhpResource im, int x, int y)
        {
            var img = PhpGdImageResource.ValidImage(im);
            if (img == null)
            {
                return -1;
            }

            var image = img.Image;

            return (long)image[x, y].Rgba;
        }

        /// <summary>
        /// Enable or disable interlace.
        /// </summary>
        public static int imageinterlace(PhpResource image, bool interlace = false)
        {
            PhpException.FunctionNotSupported("imageinterlace");
            return 0; // false
        }

        /// <summary>
        /// Should antialias functions be used or not.
        /// </summary>
        /// <remarks>Always enabled.</remarks>
        public static bool imageantialias(PhpResource image, bool enabled)
        {
            var img = PhpGdImageResource.ValidImage(image);
            if (img != null)
            {
                // always enabled.
                return true;
            }

            //
            return false;
        }

        #region imagefilter

        /// <summary>
        /// Applies a filter to an image.
        /// </summary>
        public static bool imagefilter(PhpResource image, FilterTypes filtertype, int arg1 = 0, int arg2 = 0, int arg3 = 0, int arg4 = 0)
        {
            var img = PhpGdImageResource.ValidImage(image);
            if (img != null)
            {
                switch (filtertype)
                {
                    case FilterTypes.GRAYSCALE:
                        img.Image.Mutate(o => o.Grayscale());
                        return true;

                    case FilterTypes.CONTRAST:
                        // -100 = max contrast, 0 = no change, +100 = min contrast (note the direction!)
                        img.Image.Mutate(o => o.Contrast(arg1 / 100.0f));
                        return true;

                    case FilterTypes.BRIGHTNESS:
                        // -255 = min brightness, 0 = no change, +255 = max brightness
                        img.Image.Mutate(o => o.Brightness(arg1 / 255.0f));
                        return true;

                    case FilterTypes.NEGATE:
                        img.Image.Mutate(o => o.Invert());
                        return true;

                    case FilterTypes.GAUSSIAN_BLUR:
                        img.Image.Mutate(o => o.BoxBlur(arg1));
                        return true;

                    case FilterTypes.COLORIZE:
                        // Adds(subtracts) specified RGB values to each pixel.
                        // The valid range for each color is -255...+ 255, not 0...255.The correct order is red, green, blue.
                        // -255 = min, 0 = no change, +255 = max
                        return false;

                    case FilterTypes.SMOOTH:
                        // Applies a 9 - cell convolution matrix where center pixel has the weight arg1 and others weight of 1.0.
                        // The result is normalized by dividing the sum with arg1 + 8.0(sum of the matrix).
                        // Any float is accepted, large value(in practice: 2048 or more) = no change
                        return false;

                    default:
                        // argument exception
                        Debug.Fail("Not Implemented: imagefilter(" + filtertype.ToString() + ")");
                        break;
                }
            }

            return false;
        }

        #endregion

        #region imagesavealpha

        /// <summary>
        /// Include alpha channel to a saved image
        /// </summary> 
        public static bool imagesavealpha(PhpResource im, bool on)
        {
            var img = PhpGdImageResource.ValidImage(im);
            if (img == null)
                return false;

            img.SaveAlpha = on;

            return true;
        }

        #endregion

        #region imagerotate

        /// <summary>
        /// Rotates the image image using the given angle in degrees.
        /// The center of rotation is the center of the image, and the rotated image may have different dimensions than the original image.
        /// </summary>
        [return: CastToFalse]
        public static PhpResource imagerotate(PhpResource im, double angle, int bgcolor, bool ignore_transparent = false)
        {
            var img = PhpGdImageResource.ValidImage(im);
            if (img == null)
            {
                return null;
            }

            //
            var rotated = img.Image.Clone(o => o.Rotate((float)-angle));
            return new PhpGdImageResource(rotated, img.Format);
        }

        #endregion

        #region imagerectangle, imagefilledrectangle

        /// <summary>
        /// Draw a rectangle
        /// </summary> 
        public static bool imagerectangle(PhpResource im, int x1, int y1, int x2, int y2, long col)
        {
            var img = PhpGdImageResource.ValidImage(im);
            if (img == null)
            {
                return false;
            }

            var rect = new RectangleF(x1, y1, x2 - x1, y2 - y1);

            img.Image.Mutate(o => o.Draw(FromRGBA(col), 1.0f, rect));

            return true;
        }

        /// <summary>
        /// Draw a filled rectangle
        /// </summary> 
        public static bool imagefilledrectangle(PhpResource im, int x1, int y1, int x2, int y2, long col)
        {
            var img = PhpGdImageResource.ValidImage(im);
            if (img == null)
            {
                return false;
            }

            var rect = new RectangleF(x1, y1, x2 - x1 + 1, y2 - y1 + 1);

            if (col == (int)ColorValues.TILED)
            {
                if (img.tiled != null)
                {
                    img.Image.Mutate(o => o.Fill(img.tiled, rect));
                }
            }
            else
            {
                img.Image.Mutate(o => o.Fill(FromRGBA(col), rect));
            }

            return true;
        }

        #endregion

        #region imagesettile

        /// <summary>
        /// Set the tile image to $tile when filling $image with the "IMG_COLOR_TILED" color
        /// </summary> 
        public static bool imagesettile(PhpResource image, PhpResource tile)
        {
            var img = PhpGdImageResource.ValidImage(image);
            if (img == null)
            {
                return false;
            }

            var imgTile = PhpGdImageResource.ValidImage(tile);
            if (imgTile == null)
            {
                return false;
            }

            img.tiled = new ImageBrush(imgTile.Image);

            return false;
        }

        #endregion

        #region imagettftext

        static PhpArray/*[8]*/imagettf(Context ctx, PhpGdImageResource img, double size, double angle, int x, int y, long color, string font_file, string text)
        {
            var font = CreateFontByFontFile(ctx, font_file, size);

            if (font == null)
            {
                return null;
            }

            var rendererOptions = new RendererOptions(font);
            var textsize = TextMeasurer.Measure(text, rendererOptions);

            // text transformation:
            var matrix = (angle == 0.0) ? Matrix3x2.Identity : Matrix3x2.CreateRotation((float)(angle * -2.0 * Math.PI / 360.0f));
            matrix.Translation = new Vector2(x, y);

            // draw the text:
            if (img != null)
            {
                // TODO: col < 0 => turn off antialiasing
                var rgbaColor = FromRGBA(Math.Abs(color));
                if (angle == 0.0)
                {
                    // Horizontal version is optimized by ImageSharp
                    img.Image.Mutate(o => o.DrawText(text, font, rgbaColor, new PointF(x, y - font.Size)));
                }
                else
                {
                    // Obtain and fill the particular glyphs if rotated
                    var path = new PathBuilder(matrix).AddLine(0, 0, textsize.Width, 0).Build();
                    var glyphs = TextBuilder.GenerateGlyphs(text, path, rendererOptions);
                    img.Image.Mutate(o => o.Fill(rgbaColor, glyphs));
                }
            }

            // calculate drawen text boundaries:
            var pts = new Vector2[]
            {
                new Vector2(0, textsize.Height), // lower left
                new Vector2(textsize.Width, textsize.Height), // lower right
                new Vector2(textsize.Width, 0), // upper right
                new Vector2(0, 0), // upper left
            };

            for (int i = 0; i < pts.Length; i++)
            {
                pts[i] = Vector2.Transform(pts[i], matrix);
            }

            return new PhpArray(8)
            {
                pts[0].X,
                pts[0].Y,

                pts[1].X,
                pts[1].Y,

                pts[2].X,
                pts[2].Y,

                pts[3].X,
                pts[3].Y,
            };
        }

        /// <summary>
        /// Write text to the image using a TrueType font
        /// </summary> 
        [return: CastToFalse]
        public static PhpArray imagettftext(Context ctx, PhpResource im, double size, double angle, int x, int y, long color, string font_file, string text)
        {
            var img = PhpGdImageResource.ValidImage(im);
            if (img != null)
            {
                return imagettf(ctx, img, size, angle, x, y, color, font_file, text);
            }
            else
            {
                return null;
            }
        }

        /// <summary>
        /// Give the bounding box of a markerName using fonts via freetype2
        /// </summary>
        [return: NotNull]
        public static PhpArray imageftbbox(Context ctx, double size, double angle, string font_file, string text, PhpArray extrainfo = null)
        {
            if (extrainfo != null && extrainfo.TryGetValue("linespacing", out var linespacing))
            {
                PhpException.ArgumentValueNotSupported(nameof(extrainfo), "linespacing");
            }

            return imagettf(ctx, null, size, angle, 0, 0, 0, font_file, text) ?? throw new ArgumentException();
        }

        /// <summary>
        /// Give the bounding box of a markerName using fonts via freetype2
        /// </summary>
        [return: NotNull]
        public static PhpArray imagettfbbox(Context ctx, double size, double angle, string font_file, string text)
        {
            return imagettf(ctx, null, size, angle, 0, 0, 0, font_file, text) ?? throw new ArgumentException();
        }

        #endregion

        /// <summary>
        /// Draws a line between the two given points.
        /// </summary>
        public static bool imageline(PhpResource im, int x1, int y1, int x2, int y2, int color)
        {
            var img = PhpGdImageResource.ValidImage(im);
            if (img != null)
            {
                img.Image.Mutate(o => o.DrawLines(GetAlphaColor(img, color), 1.0f, new PointF[] { new PointF(x1, y1), new PointF(x2, y2) }));

                return true;
            }
            else
            {
                return false;
            }
        }

        #region imagecopy, imagecopymerge

        /// <summary>
        /// Copy a part of <paramref name="src_im"/> onto <paramref name="dst_im"/> starting at the x,y coordinates src_x, src_y with a width of src_w and a height of src_h.
        /// The portion defined will be copied onto the x,y coordinates, dst_x and dst_y.
        /// </summary>
        public static bool imagecopy(PhpResource dst_im, PhpResource src_im, int dst_x, int dst_y, int src_x, int src_y, int src_w, int src_h)
        {
            return imagecopy(dst_im, src_im, dst_x, dst_y, src_x, src_y, src_w, src_h, 1.0f);
        }

        /// <summary>
        /// Merge one part of an image with another.
        /// </summary> 
        public static bool imagecopymerge(PhpResource dst_im, PhpResource src_im, int dst_x, int dst_y, int src_x, int src_y, int src_w, int src_h, int pct)
        {
            return imagecopy(dst_im, src_im, dst_x, dst_y, src_x, src_y, src_w, src_h, pct * 0.01f);
        }

        static bool imagecopy(PhpResource dst_im, PhpResource src_im, int dst_x, int dst_y, int src_x, int src_y, int src_w, int src_h, float opacity = 1.0f)
        {
            var dst = PhpGdImageResource.ValidImage(dst_im);
            var src = PhpGdImageResource.ValidImage(src_im);

            if (src == null || dst == null)
            {
                return false;
            }

            if (src_w <= 0 || src_h <= 0 || opacity <= 0)
            {
                // nothing to do
                return true;
            }

            try
            {
                using (var cropped = src.Image.Clone(o => o
                        .Crop(new Rectangle(src_x, src_y, src_w, src_h))
                        .Resize(new Size(src_w, src_h))))
                {
                    dst.Image.Mutate(o => o.DrawImage(cropped, opacity: opacity, location: new Point(dst_x, dst_y)));
                }
            }
            catch (Exception ex)
            {
                PhpException.Throw(PhpError.Warning, ex.Message);
                return false;
            }

            return true;
        }

        #endregion

        /// <summary>
        /// Output WBMP image to browser or file
        /// </summary> 
        public static bool image2wbmp(Context ctx, PhpResource im, PhpValue to = default(PhpValue), int threshold = 0)
        {
            throw new NotImplementedException();
            //return imagesave(ctx, im, filename, (img, stream) => img.SaveAsWirelessBmp(stream));
        }

        /// <summary>
        /// Output JPEG image to browser or a file.
        /// </summary> 
        public static bool imagejpeg(Context ctx, PhpResource im, PhpValue to = default(PhpValue), int quality = 75)
        {
            var jpegoptions = new JpegEncoder() { Quality = Math.Min(Math.Max(quality, 0), 100) };
            return imagesave(ctx, im, to, (img, stream) => img.SaveAsJpeg(stream, jpegoptions));
        }

        /// <summary>
        /// Output GD image to browser or file
        /// </summary> 
        public static bool imagegd(PhpResource im)
        {
            throw new NotImplementedException();
        }

        /// <summary>
        /// Output GD2 image to browser or file
        /// </summary> 
        public static bool imagegd2(Context ctx, PhpResource im, PhpValue to = default(PhpValue), int chunk_size = 128, int type = IMG_GD2_RAW)
        {
            throw new NotImplementedException();
        }

        /// <summary>
        /// Output GIF image to browser or file
        /// </summary> 
        public static bool imagegif(Context ctx, PhpResource im, PhpValue to = default(PhpValue))
        {
            return imagesave(ctx, im, to, (img, stream) =>
            {
                // use the source's encoder:
                var encoder = img.GetConfiguration().ImageFormatsManager.FindEncoder(GifFormat.Instance) as GifEncoder;

                // or use default encoding options
                encoder ??= new GifEncoder(); // TODO: ColorTableMode from alocated colors count?

                img.Mutate(o => o.BackgroundColor(Color.Transparent));
                img.SaveAsGif(stream, encoder);
            });
        }

        /// <summary>
        /// Output PNG image to browser or file or a stream.
        /// </summary> 
        public static bool imagepng(Context ctx, PhpResource im, PhpValue to = default(PhpValue), int quality = 6, int filters = 0)
        {
            quality = Math.Min(Math.Max(quality, 0), 9);    // compression level 0 - 9

            return imagesave(ctx, im, to, (img, stream) =>
            {
                img.SaveAsPng(stream, new PngEncoder() { CompressionLevel = quality });
            });
        }

        /// <summary>
        /// Internal image save.
        /// </summary>
        /// <param name="ctx">Runtime context.</param>
        /// <param name="im">Image resource.</param>
        /// <param name="to">Optional. Filename or stream. If not specified the functiona saves the image to output stream.</param>
        /// <param name="saveaction">Callback that actually save the image to given stream. Called when all checks pass.</param>
        /// <returns>True if save succeeded.</returns>
        static bool imagesave(Context ctx, PhpResource im, PhpValue to/* = null*/, Action<Image<Rgba32>, Stream> saveaction)
        {
            Debug.Assert(saveaction != null);

            // check the gd2 resource
            var img = PhpGdImageResource.ValidImage(im);
            if (img == null)
            {
                return false;
            }

            try
            {
                // not specified stream or filename -> save to the output stream
                if (Operators.IsEmpty(to)) // ~ is default or empty
                {
                    using (var ms = new MemoryStream())
                    {
                        saveaction(img.Image, ms);

                        // use WriteAsync() always
                        ms.Position = 0;
                        ms.CopyToAsync(ctx.OutputStream).GetAwaiter().GetResult();
                    }
                    return true;
                }

                // filename specified?
                var filename = to.ToStringOrNull();
                if (filename != null)
                {
                    using (var stream = File.OpenWrite(System.IO.Path.Combine(ctx.WorkingDirectory, filename)))
                    {
                        saveaction(img.Image, stream);
                    }

                    return true;
                }

                // to a PHP stream ?
                // validate the stream resource, outputs warning in case of invalid resource
                var phpstream = PhpStream.GetValid(to.AsObject() as PhpResource, FileAccess.Write);
                if (phpstream == null)
                {
                    return false;
                }

                // save image to byte[] and pass it to php stream

                using (var ms = new MemoryStream())
                {
                    saveaction(img.Image, ms);

                    phpstream.WriteBytes(ms.ToArray());
                    phpstream.Flush();
                }

                // stream is closed after the operation
                phpstream.Dispose();
            }
            catch
            {
                return false;
            }

            return true;
        }

        #region imageconvolution

        /// <summary>
        /// Apply a 3x3 convolution matrix, using coefficient div and offset
        /// </summary>
        public static PhpResource imageconvolution(PhpResource src_im, PhpArray matrix3x3, double div, double offset)
        {
            PhpException.FunctionNotSupported("imageconvolution");
            return null;
        }

        #endregion

        #region imagecolortransparent

        /// <summary>
        /// Define a color as transparent
        /// </summary>
        public static long imagecolortransparent(PhpResource im)
        {
            PhpGdImageResource img = PhpGdImageResource.ValidImage(im);
            if (img == null)
                return -1;

            if (img.IsTransparentColSet == false)
            {
                return -1;
            }

            return img.transparentColor.Rgba;
        }

        /// <summary>
        /// Define a color as transparent
        /// </summary>
        public static long imagecolortransparent(PhpResource im, long col)
        {
            PhpGdImageResource img = PhpGdImageResource.ValidImage(im);
            if (img == null)
                return -1;

            img.transparentColor = FromRGBA(col);
            img.IsTransparentColSet = true;

            return col;
        }

        #endregion

        #region imagecolorsforindex

        /// <summary>
        /// Get the colors for an index
        /// </summary>
        public static PhpArray imagecolorsforindex(PhpResource im, long col)
        {
            var rgba = FromRGBA(col);

            return new PhpArray(4)
            {
                { "red", rgba.R },
                { "green", rgba.G },
                { "blue", rgba.B },
                { "alpha", rgba.A },
            };
        }

        #endregion

        #region imagecolorset

        /// <summary>
        /// Set the color for the specified palette index
        /// </summary>
        public static void imagecolorset(PhpResource im, long col, int red, int green, int blue)
        {
            PhpException.FunctionNotSupported("imagecolorset");
        }

        #endregion

        #region imageellipse, imagefilledellipse

        static IPath CreateEllipsePath(int cx, int cy, int w, int h) => new EllipsePolygon(cx - (w / 2), cy - (h / 2), w, h);

        /// <summary>
        /// Draw an ellipse
        /// </summary>
        /// <remarks>
        /// <see cref="imageellipse"/> ignores imagesetthickness().
        /// </remarks>
        public static bool imageellipse(PhpResource im, int cx, int cy, int w, int h, long col)
        {
            var img = PhpGdImageResource.ValidImage(im);
            if (img == null)
                return false;

            img.Image.Mutate(o => o.Draw(GetAlphaColor(img, col), 1.0f, CreateEllipsePath(cx, cy, w, h)));

            return true;
        }

        /// <summary>
        /// Draw filled ellipse
        /// </summary>
        public static bool imagefilledellipse(PhpResource im, int cx, int cy, int w, int h, long col)
        {
            var img = PhpGdImageResource.ValidImage(im);
            if (img == null)
                return false;

            var ellipse = CreateEllipsePath(cx, cy, w, h);

            if (img.tiled != null)
            {
                img.Image.Mutate(o => o.Fill(img.tiled, ellipse));
            }
            else
            {
                var brush = new SolidBrush(GetAlphaColor(img, col));
                img.Image.Mutate(o => o.Fill(brush, ellipse));
            }

            return true;
        }

        #endregion

        #region imagecolorexact

        /// <summary>
        /// Get the index of the specified color
        /// </summary>
        public static int imagecolorexact(PhpResource im, int red, int green, int blue)
        {
            PhpException.FunctionNotSupported("imagecolorexact");
            return -1;
        }

        #endregion

        #region imagecolorexactalpha

        /// <summary>
        /// Find exact match for colour with transparency
        /// </summary>
        public static int imagecolorexactalpha(PhpResource im, int red, int green, int blue, int alpha)
        {
            PhpException.FunctionNotSupported("imagecolorexactalpha");
            return -1;
        }

        #endregion

        #region imagecolormatch

        /// <summary>
        /// Makes the colors of the palette version of an image more closely match the true color version
        /// </summary>
        public static bool imagecolormatch(PhpResource im1, PhpResource im2)
        {
            PhpException.FunctionNotSupported("imagecolormatch");
            return false;
        }

        #endregion

        #region imagecolorresolve

        /// <summary>
        /// Get the index of the specified color or its closest possible alternative
        /// </summary>
        public static int imagecolorresolve(PhpResource im, int red, int green, int blue)
        {
            PhpException.FunctionNotSupported("imagecolorresolve");
            return -1;
        }

        #endregion

        #region imagecolorresolvealpha

        /// <summary>
        /// Resolve/Allocate a colour with an alpha level.  Works for true colour and palette based images
        /// </summary>
        public static int imagecolorresolvealpha(PhpResource im, int red, int green, int blue, int alpha)
        {
            PhpException.FunctionNotSupported("imagecolorresolvealpha");
            return -1;
        }

        #endregion

        #region imagestring

        /// <summary>
        /// A function to write simple text to a gd2 image. 
        /// 
        /// NOTICE: Only system font are supported (indexes 1-5).
        ///         Loading custom fonts with loadfont is currently not supported.
        /// </summary>
        /// <param name="im"></param>
        /// <param name="fontInd">Font index - Only system fonts are supported currently, numbered 1-5. Anything higher than 5 will work as 5.</param>
        /// <param name="x"></param>
        /// <param name="y"></param>
        /// <param name="text"></param>
        /// <param name="col">Packed color number</param>
        /// <returns></returns>
        public static bool imagestring(PhpResource im, int fontInd, int x, int y, string text, long col)
        {
            PhpGdImageResource img = PhpGdImageResource.ValidImage(im);
            if (img == null)
                return false;

            if (x < 0 || y < 0) return true;
            if (x > img.Image.Width || y > img.Image.Height) return true;

            var font = CreateFontById(fontInd);
            var color = FromRGBA(col);

            img.Image.Mutate<Rgba32>(context => context.DrawText(text, font, color, new PointF(x, y)));

            return true;
        }

        /// <summary>
        /// Returns the pixel width of a character in the specified font.
        /// </summary>
        public static int imagefontwidth(int fontInd)
        {
            return (int)imagefontsize(fontInd).Width;
        }

        /// <summary>
        /// Returns the pixel height of a character in the specified font.
        /// </summary>
        public static int imagefontheight(int fontInd)
        {
            return (int)imagefontsize(fontInd).Height;
        }

        /// <summary>
        /// Returns the pixel size of a character in the specified font.
        /// </summary>
        static FontRectangle imagefontsize(int fontInd)
        {
            if (fontInd <= 0)
            {
                return FontRectangle.Empty;
            }

            var arr = _imagefontsize;
            if (arr != null && fontInd < arr.Length && arr[fontInd] != default)
            {
                return arr[fontInd];
            }

            // measure
            var font = CreateFontById(fontInd);
            if (font != null)
            {
                var size = TextMeasurer.Measure("X", new RendererOptions(font));

                if (arr == null || arr.Length <= fontInd)
                {
                    Array.Resize(ref arr, fontInd + 1);
                    _imagefontsize = arr;
                }

                arr[fontInd] = size;

                return size;
            }
            else
            {
                throw new NotSupportedException();
            }
        }

        /// <summary>
        /// Cached pixel sizes of a built-in font character.
        /// </summary>
        static FontRectangle[] _imagefontsize;

        #endregion

        #region imagefill

        /// <summary>
        /// Flood fill
        /// </summary>
        public static bool imagefill(PhpResource im, int x, int y, long col)
        {
            PhpGdImageResource img = PhpGdImageResource.ValidImage(im);
            if (img == null)
                return false;

            if (x < 0 || y < 0) return true;
            if (x > img.Image.Width || y > img.Image.Height) return true;

            img.Image.Mutate(o => o.ApplyProcessor(new FloodFillProcessor(new Point(x, y), FromRGBA(col), false, Color.Red)));

            return true;
        }

        #endregion

        #region imagearc, imagefilledarc

        /// <summary>
        /// Draws an arc of circle centered at the given coordinates.
        /// </summary>
        public static bool imagearc(PhpResource image, long cx, long cy, long width, long height, int start, int end, long color)
        {
            return imagefilledarc(image, cx, cy, width, height, start, end, color, FilledArcStyles.PIE | FilledArcStyles.NOFILL);
        }

        /// <summary>
        /// Draw a filled partial ellipse.
        /// </summary>
        public static bool imagefilledarc(PhpResource im, long cx, long cy, long w, long h, int s, long e, long col, FilledArcStyles style)
        {
            PhpGdImageResource img = PhpGdImageResource.ValidImage(im);
            if (img == null)
                return false;

            var image = img.Image;

            if (cx < 0 || cy < 0) return true;
            if (cx > image.Width || cy > image.Height) return true;

            long range = 0;
            AdjustAnglesAndSize(ref w, ref h, ref s, ref e, ref range);

            // Path Builder object to be used in all the branches
            PathBuilder pathBuilder = new PathBuilder();
            var color = FromRGBA(col);
            var pen = new Pen(color, 1);

            // edge points, used for both pie and chord
            PointF startingPoint = new PointF(cx + (int)(Math.Cos(s * Math.PI / 180) * (w / 2.0)), cy + (int)(Math.Sin(s * Math.PI / 180) * (h / 2.0)));
            PointF endingPoint = new PointF(cx + (int)(Math.Cos(e * Math.PI / 180) * (w / 2.0)), cy + (int)(Math.Sin(e * Math.PI / 180) * (h / 2.0)));

            image.Mutate<Rgba32>(context =>
            {
                // All PIE variants - IMG_ARC_PIE = 0
                if ((style & FilledArcStyles.CHORD) == 0)
                {
                    // Negative range meens that starting point is greater than the ending one. Then we will create a correct arc by using the rest to 360 from range from the starting point
                    while (range < 0)
                        range += 360;

                    // Calculate the arc points, one point per degree
                    var lastPoint = startingPoint;
                    for (int angle = s + 1; angle < s + range; angle++)
                    {
                        var nextPoint = new PointF(cx + (int)(Math.Cos(angle * Math.PI / 180) * (w / 2.0)), cy + (int)(Math.Sin(angle * Math.PI / 180) * (h / 2.0)));

                        pathBuilder.AddLine(lastPoint, nextPoint);
                        lastPoint = nextPoint;
                    }
                    pathBuilder.AddLine(lastPoint, endingPoint);

                    // Draw the prepared lines or fill the pie
                    if (style == (FilledArcStyles.PIE | FilledArcStyles.NOFILL))
                    {
                        context.Draw(pen, pathBuilder.Build());
                    }
                    else
                    {
                        //Add the lines to the center
                        pathBuilder.AddLine(endingPoint, new PointF(cx, cy));
                        pathBuilder.AddLine(new PointF(cx, cy), startingPoint);

                        if (style == (FilledArcStyles.PIE | FilledArcStyles.NOFILL | FilledArcStyles.EDGED))
                        {
                            context.Draw(pen, pathBuilder.Build());
                        }
                        else
                        {
                            //Last not-excluded option for PIE, a simple filled PIE
                            context.Fill(color, pathBuilder.Build());
                        }
                    }
                }
                //The other exclusive branch - IMG_ARC_CHORD
                else
                {
                    pathBuilder.AddLine(startingPoint, endingPoint);

                    if (style == (FilledArcStyles.CHORD | FilledArcStyles.NOFILL))
                    {
                        context.Draw(pen, pathBuilder.Build());
                    }
                    else
                    {
                        //Add the lines to the center
                        pathBuilder.AddLine(endingPoint, new PointF(cx, cy));
                        pathBuilder.AddLine(new PointF(cx, cy), startingPoint);

                        if (style == (FilledArcStyles.CHORD | FilledArcStyles.NOFILL | FilledArcStyles.EDGED))
                        {
                            context.Draw(pen, pathBuilder.Build());
                        }
                        else
                        {
                            // Last remaining option is to fill the chord arc
                            context.Fill(color, pathBuilder.Build());
                        }
                    }
                }
            });
            return true;
        }

        #endregion

        /// <summary>
        /// Adjust angles and size for same behavior as in PHP
        /// </summary>
        /// <param name="w"></param>
        /// <param name="h"></param>
        /// <param name="s"></param>
        /// <param name="e"></param>
        /// <param name="range"></param>
        private static void AdjustAnglesAndSize(ref long w, ref long h, ref int s, ref long e, ref long range)
        {
            if (w < 0) w = 0;
            if (h < 0) h = 0;

            if (w > 1 && w <= 4) w -= 1;
            if (h > 1 && h <= 4) h -= 1;
            if (w > 4) w -= 2;
            if (h > 4) h -= 2;

            range = e - s;
            if (range < 360) range = range + (range / 360) * 360;
            if (range > 360) range = range - (range / 360) * 360;

            if (s < 360) s = s + (s / 360) * 360;
            if (e < 360) e = e + (e / 360) * 360;

            if (s < 0) s = 360 + s;
            if (e < 0) e = 360 + e;

            if (e > 360) e = e - (e / 360) * 360;
            if (s > 360) s = s - (s / 360) * 360;
        }

        #region TODO (Convert from System.Drawing to ImageSharp)

        #region imagecolorstotal

        // NOTE: See https://github.com/SixLabors/ImageSharp/issues/488
        /// <summary>
        /// Find out the number of colors in an image's palette
        /// </summary>
        public static int imagecolorstotal(PhpResource im)
        {
            throw new NotImplementedException();

            //PhpGdImageResource img = PhpGdImageResource.ValidImage(im);
            //if (img == null)
            //    return 0;

            //var format = img.Image.PixelFormat;

            //if ((format & PixelFormat.Format1bppIndexed) != 0)
            //    return 2;
            //if ((format & PixelFormat.Format4bppIndexed) != 0)
            //    return 16;
            //if ((format & PixelFormat.Format8bppIndexed) != 0)
            //    return 256;

            //if ((format & PixelFormat.Indexed) != 0)
            //{
            //    // count the palette
            //    try
            //    {
            //        return img.Image.Palette.Entries.Length;
            //    }
            //    catch
            //    {
            //        // ignored, some error during SafeNativeMethods.Gdip.GdipGetImagePalette
            //    }
            //}

            //// non indexed image
            //return 0;
        }

        #endregion

        #region imagetruecolortopalette

        /// <summary>
        /// Convert a true colour image to a palette based image with a number of colours, optionally using dithering.
        /// </summary>
        public static bool imagetruecolortopalette(PhpResource im, bool ditherFlag, int colorsWanted)
        {
            throw new NotImplementedException();

            //if (colorsWanted <= 0)
            //    return false;

            //PhpGdImageResource img = PhpGdImageResource.ValidImage(im);
            //if (img == null)
            //    return false;

            //if (img.IsIndexed)
            //    return true;     // already indexed

            //// determine new pixel format:
            //PixelFormat newformat;
            //if (colorsWanted <= 2)
            //    newformat = PixelFormat.Format1bppIndexed;
            //else if (colorsWanted <= 16)
            //    newformat = PixelFormat.Format4bppIndexed;
            //else if (colorsWanted <= 256)
            //    newformat = PixelFormat.Format8bppIndexed;
            //else
            //    newformat = PixelFormat.Indexed;

            //// clone the image as indexed:
            //var image = img.Image;
            //var newimage = image.Clone(new Rectangle(0, 0, image.Width, image.Height), newformat);

            //if (newimage == null)
            //    return false;

            //img.Image = newimage;
            //return true;
        }

        #endregion

        #region imagefilledpolygon, imagepolygon 

        /// <summary>
        /// Draws a polygon.
        /// </summary>
        public static bool imagepolygon(PhpResource im, PhpArray point, int num_points, long col)
            => Polygon(im, point, num_points, col, filled: false);

        /// <summary>
        /// Draw a filled polygon
        /// </summary>
        public static bool imagefilledpolygon(PhpResource im, PhpArray point, int num_points, long col)
            => Polygon(im, point, num_points, col, filled: true);

        /// <summary>
        /// Draws an open polygon on the given image. Contrary to imagepolygon(), no line is drawn between the last and the first point.
        /// </summary>
        /// <param name="image">An image resource, returned by one of the image creation functions.</param>
        /// <param name="point">An array containing the polygon's vertices.</param>
        /// <param name="num_points">Total number of points (vertices), which must be at least 3.</param>
        /// <param name="color">A color identifier created with imagecolorallocate().</param>
        /// <returns>Returns TRUE on success or FALSE on failure.</returns>
        public static bool imageopenpolygon(PhpResource image, PhpArray point, int num_points, long color)
        {
            var img = PhpGdImageResource.ValidImage(image);
            if (img == null)
                return false;

            if (point == null)
            {
                PhpException.Throw(PhpError.Warning, Pchp.Library.Resources.Resources.unexpected_arg_given, nameof(point), PhpArray.PhpTypeName, PhpVariable.TypeNameNull);
                return false;
            }

            if (point.Count < num_points * 2)
            {
                return false;
            }

            if (num_points <= 0)
            {
                PhpException.Throw(PhpError.Warning, Resources.must_be_positive_number_of_points);
                return false;
            }

            var points = GetPointFsFromArray(point, num_points);

            img.Image.Mutate(o => o.DrawLines(new Pen(FromRGBA(color), 1.0f),points));

            return true;
        }

        static bool Polygon(PhpResource im, PhpArray point, int num_points, long col, bool filled)
        {
            var img = PhpGdImageResource.ValidImage(im);
            if (img == null || point == null)
            {
                return false;
            }

            if (point == null)
            {
                PhpException.Throw(PhpError.Warning, Pchp.Library.Resources.Resources.unexpected_arg_given, nameof(point), PhpArray.PhpTypeName, PhpVariable.TypeNameNull);
                return false;
            }

            if (point.Count < num_points * 2)
            {
                return false;
            }

            if (num_points <= 0)
            {
                PhpException.Throw(PhpError.Warning, Resources.must_be_positive_number_of_points);
                return false;
            }

            var points = GetPointFsFromArray(point, num_points);

            if (filled)
            {
                IBrush brush;

                switch (col)
                {
                    case (long)ColorValues.TILED:
                        brush = img.tiled;
                        break;
                    case (long)ColorValues.STYLED:
                        brush = img.styled;
                        break;
                    case (long)ColorValues.BRUSHED:
                        brush = img.brushed;
                        break;
                    default:
                        brush = new SolidBrush(FromRGBA(col));
                        break;
                }

                img.Image.Mutate(o => o.FillPolygon(brush, points));
            }
            else
            {
                img.Image.Mutate(o => o.DrawPolygon(new Pen(FromRGBA(col), 1.0f), points));
            }

            return true;
        }

        /// <summary>
        /// Gets a SixLabors representation of point from PhpArray
        /// </summary>
        private static PointF[] GetPointFsFromArray(PhpArray point, int num_points)
        {
            var enumerator = point.GetFastEnumerator();
            var points = new PointF[num_points];
            for (int i = 0; i < points.Length; i++)
            {
                enumerator.MoveNext();
                var x = (float)enumerator.CurrentValue.ToDouble();
                enumerator.MoveNext();
                var y = (float)enumerator.CurrentValue.ToDouble();

                points[i] = new PointF(x, y);
            }
            return points;
        }

        #endregion

        #endregion
<<<<<<< HEAD
=======

        #region imageflip, imagecrop, imagescale, imageaffine

        public const int IMG_FLIP_HORIZONTAL = 1;
        public const int IMG_FLIP_VERTICAL = 2;
        public const int IMG_FLIP_BOTH = 3;
        public const int IMG_NEAREST_NEIGHBOUR = 16;
        public const int IMG_BILINEAR_FIXED = 3;
        public const int IMG_BICUBIC = 4;
        public const int IMG_BICUBIC_FIXED = 5;

        /// <summary>
        /// Flips an image using a given mode
        /// </summary>
        /// <param name="image">An image resource, returned by one of the image creation functions, such as imagecreatetruecolor().</param>
        /// <param name="mode">Flip mode, this can be one of the IMG_FLIP_* constants:</param>
        /// <returns>Returns TRUE on success or FALSE on failure.</returns>
        public static bool imageflip(PhpResource image, int mode)
        {
            var img = PhpGdImageResource.ValidImage(image);
            if (img == null)
            {
                return false;
            }

            switch (mode)
            {
                case IMG_FLIP_HORIZONTAL:
                    img.Image.Mutate(o => o.Flip(FlipMode.Horizontal));
                    break;
                case IMG_FLIP_VERTICAL:
                    img.Image.Mutate(o => o.Flip(FlipMode.Vertical));
                    break;
                case IMG_FLIP_BOTH:
                    img.Image.Mutate(o => o.Flip(FlipMode.Horizontal));
                    img.Image.Mutate(o => o.Flip(FlipMode.Vertical));
                    break;
                default:
                    return false;
            }

            return true;
        }

        /// <summary>
        /// Crops an image to the given rectangular area and returns the resulting image. The given image is not modified.
        /// </summary>
        /// <param name="image">An image resource, returned by one of the image creation functions, such as imagecreatetruecolor().</param>
        /// <param name="rect">The cropping rectangle as array with keys x, y, width and height.</param>
        /// <returns>Return cropped image resource on success or FALSE on failure.</returns>
        [return: CastToFalse]
        public static PhpResource imagecrop(PhpResource image, PhpArray rect)
        {
            var img = PhpGdImageResource.ValidImage(image);
            if (img == null)
            {
                return null;
            }

            if (!rect.TryGetValue("x", out var x) | !rect.TryGetValue("y", out var y) | !rect.TryGetValue("width", out var width) | !rect.TryGetValue("height", out var height))
            {
                PhpException.Throw(PhpError.Warning, Resources.missing_params);
                return null;
            }

            Rectangle rectangle = default;

            try
            {
                rectangle.X = (int)StrictConvert.ToLong(x);
                rectangle.Y = (int)StrictConvert.ToLong(y);
                rectangle.Width = (int)StrictConvert.ToLong(width);
                rectangle.Height = (int)StrictConvert.ToLong(height);
            }
            catch //
            {
                PhpException.Throw(PhpError.Warning, Resources.wrong_type);
                return null;
            }

            // Makes bigger image and then crops it. 
            if (rectangle.Right > img.Image.Width ||
                rectangle.Bottom > img.Image.Height)
            {
                var resized = new PhpGdImageResource(new Image<Rgba32>(
                    Math.Max(rectangle.Right, img.Image.Width),
                    Math.Max(rectangle.Bottom, img.Image.Height)),
                    img.Format);
                resized.Image.Mutate(o => o.DrawImage(img.Image, 1).Crop(rectangle));
                return resized;
            }

            return new PhpGdImageResource(img.Image.Clone(o => o.Crop(rectangle)), img.Format);
        }

        /// <summary>
        /// Scale an image using the given new width and height
        /// </summary>
        /// <param name="image">An image resource, returned by one of the image creation functions, such as imagecreatetruecolor().</param>
        /// <param name="new_width">The width to scale the image to.</param>
        /// <param name="new_height">The height to scale the image to.If omitted or negative, the aspect ratio will be preserved.</param>
        /// <param name="mode"></param>
        /// <returns>Return the scaled image resource on success or FALSE on failure.</returns>
        [return: CastToFalse]
        public static PhpResource imagescale(PhpResource image, int new_width, int new_height = -1, int mode = IMG_BILINEAR_FIXED)
        {
            // TODO: Description mode
            // TODO: modes fixed
            var img = PhpGdImageResource.ValidImage(image);
            if (img == null)
            {
                return null;
            }

            if (new_height < 0 && new_width < 0)
            {
                PhpException.InvalidArgument(nameof(new_width));
                return null;
            }

            new_height = new_height < 0 ? (img.Image.Height / img.Image.Width) * new_width : new_height;
            new_width = new_width < 0 ? (img.Image.Width / img.Image.Height) * new_height : new_width;

            IResampler res;
            switch (mode)
            {
                case IMG_NEAREST_NEIGHBOUR:
                    res = new NearestNeighborResampler();
                    break;
                case IMG_BICUBIC:
                    res = new BicubicResampler();
                    break;
                case IMG_BILINEAR_FIXED:
                    res = new TriangleResampler();
                    break;
                case IMG_BICUBIC_FIXED:
                    throw new NotSupportedException();
                default:
                    return null;
            }

            return new PhpGdImageResource(img.Image.Clone(o => o.Resize(new_width, new_height, res)), img.Format);
        }

        /// <summary>
        /// Return an image containing the affine transformed src image, using an optional clipping area
        /// </summary>
        /// <param name="image">An image resource, returned by one of the image creation functions, such as imagecreatetruecolor().</param>
        /// <param name="affine">Array with keys 0 to 5.</param>
        /// <param name="clip">Array with keys "x", "y", "width" and "height".</param>
        /// <returns>Return affined image resource on success or FALSE on failure.</returns>
        [return: CastToFalse]
        public static PhpResource imageaffine(PhpResource image, PhpArray affine, PhpArray clip = null)
        {
            var img = PhpGdImageResource.ValidImage(image);
            if (img == null)
            {
                return null;
            }

            Matrix3x2 affineMatrix = default;
            Rectangle sourceBox = new Rectangle(0, 0, img.Image.Width, img.Image.Height);

            // Process Arguments

            if (affine.TryGetValue(0, out var n_11) & affine.TryGetValue(1, out var n_12) |
                affine.TryGetValue(2, out var n_21) & affine.TryGetValue(3, out var n_22) |
                affine.TryGetValue(4, out var n_31) & affine.TryGetValue(5, out var n_32))
            {
                if (TryGetFloat(n_11, out affineMatrix.M11) &
                    TryGetFloat(n_12, out affineMatrix.M12) &
                    TryGetFloat(n_21, out affineMatrix.M21) &
                    TryGetFloat(n_22, out affineMatrix.M22) &
                    TryGetFloat(n_31, out affineMatrix.M31) &
                    TryGetFloat(n_32, out affineMatrix.M32))
                {
                    // ok
                }
                else
                {
                    PhpException.Throw(PhpError.Warning, Resources.wrong_type);
                    return null;
                }
            }
            else
            {
                PhpException.Throw(PhpError.Warning, Resources.affine_array_number_of_params);
                return null;
            }

            if (clip != null) // Check Arguments if clip exists
            {
                if (clip.TryGetValue("x", out var x) &
                    clip.TryGetValue("y", out var y) &
                    clip.TryGetValue("width", out var width) &
                    clip.TryGetValue("height", out var height))
                {
                    try
                    {
                        sourceBox.X = (int)StrictConvert.ToLong(x);
                        sourceBox.Y = (int)StrictConvert.ToLong(y);
                        sourceBox.Width = (int)StrictConvert.ToLong(width);
                        sourceBox.Height = (int)StrictConvert.ToLong(height);
                    }
                    catch // (Pchp.Library.Spl.TypeError)
                    {
                        PhpException.Throw(PhpError.Warning, Resources.wrong_type);
                        return null;
                    }
                }
                else
                {
                    PhpException.Throw(PhpError.Warning, Resources.missing_params);
                    return null;
                }
            }

            // Calculate translation
            var extent = new PointF[4]
            {
                new PointF(0, 0),
                new PointF(img.Image.Width, 0),
                new PointF(img.Image.Width, img.Image.Height),
                new PointF(0, img.Image.Height)
            };

            for (int i = 0; i < extent.Length; i++)
            {
                extent[i] = ApplyAffineToPointF(extent[i], affineMatrix);
            }

            PointF min = extent[0];
            for (int i = 1; i < 4; i++)
            {
                if (min.X > extent[i].X)
                    min.X = extent[i].X;
                if (min.Y > extent[i].Y)
                    min.Y = extent[i].Y;
            }

            var translationMatrix = new Matrix3x2(1, 0, 0, 1, -min.X, -min.Y);

            AffineTransformBuilder builder =
                new AffineTransformBuilder().AppendMatrix(affineMatrix).AppendMatrix(translationMatrix);

            var transformed = img.Image.Clone(o => o.Transform(sourceBox, builder, new TriangleResampler()));

            return new PhpGdImageResource(transformed, img.Format);
        }

        static bool TryGetFloat(PhpValue value, out float number)
        {
            switch (value.TypeCode)
            {
                case PhpTypeCode.Boolean: number = value.Boolean ? 1 : 0; return true;
                case PhpTypeCode.Long: number = value.Long; return true;
                case PhpTypeCode.Double: number = (float)value.Double; return true;
                //PhpTypeCode.Null : 0,
                //PhpTypeCode.String
                case PhpTypeCode.Alias: return TryGetFloat(value.Alias.Value, out number);
                default:
                    PhpException.Throw(PhpError.Warning, Resources.wrong_type);
                    number = default;
                    return false;
            }
        }

        private static PointF ApplyAffineToPointF(PointF point, Matrix3x2 affine)
        {
            var x = point.X;
            var y = point.Y;
            return new PointF(x * affine.M11 + y * affine.M21 + affine.M31, x * affine.M12 + y * affine.M22 + affine.M32);
        }

        #endregion
    }
>>>>>>> cc9e2cc4

        //imagegrabscreen is only available on Windows.

        #region imageflip, imagecrop, imagescale, imageaffine, imageaffinematrixget, imageaffinematrixconcat, imageresolution

        public const int IMG_FLIP_HORIZONTAL = 1;
        public const int IMG_FLIP_VERTICAL = 2;
        public const int IMG_FLIP_BOTH = 3;
        public const int IMG_NEAREST_NEIGHBOUR = 16;
        public const int IMG_BILINEAR_FIXED = 3;
        public const int IMG_BICUBIC = 4;
        public const int IMG_BICUBIC_FIXED = 5;

        public const int IMG_AFFINE_TRANSLATE = 0;
        public const int IMG_AFFINE_SCALE = 1;
        public const int IMG_AFFINE_ROTATE = 2;
        public const int IMG_AFFINE_SHEAR_HORIZONTAL = 3;
        public const int IMG_AFFINE_SHEAR_VERTICAL = 4;

        /// <summary>
        /// Flips an image using a given mode
        /// </summary>
        /// <param name="image">An image resource, returned by one of the image creation functions, such as imagecreatetruecolor().</param>
        /// <param name="mode">Flip mode, this can be one of the IMG_FLIP_* constants:</param>
        /// <returns>Returns TRUE on success or FALSE on failure.</returns>
        public static bool imageflip(PhpResource image, int mode)
        {
            var img = PhpGdImageResource.ValidImage(image);
            if (img == null)
                return false;

            switch (mode)
            {
                case IMG_FLIP_HORIZONTAL:
                    img.Image.Mutate(o => o.Flip(FlipMode.Horizontal));
                    break;
                case IMG_FLIP_VERTICAL:
                    img.Image.Mutate(o => o.Flip(FlipMode.Vertical));
                    break;
                case IMG_FLIP_BOTH:
                    img.Image.Mutate(o => o.Flip(FlipMode.Horizontal));
                    img.Image.Mutate(o => o.Flip(FlipMode.Vertical));
                    break;
                default:
                    return false;
            }

            return true;
        }

        /// <summary>
        /// Crops an image to the given rectangular area and returns the resulting image. The given image is not modified.
        /// </summary>
        /// <param name="image">An image resource, returned by one of the image creation functions, such as imagecreatetruecolor().</param>
        /// <param name="rect">The cropping rectangle as array with keys x, y, width and height.</param>
        /// <returns>Return cropped image resource on success or FALSE on failure.</returns>
        [return: CastToFalse]
        public static PhpResource imagecrop(PhpResource image, PhpArray rect)
        {
            var img = PhpGdImageResource.ValidImage(image);
            if (img == null)
                return null;

            Rectangle? rectangleOrNull = GetRectangle(rect);
            if (!rectangleOrNull.HasValue)
            {
                PhpException.Throw(PhpError.Warning, Resources.array_expected, "m1");
                return null;
            }
            Rectangle rectangle = rectangleOrNull.Value;

            // Makes bigger image and then crops it. 
            if (rectangle.X + rectangle.Width > img.Image.Width || rectangle.Y + rectangle.Height > img.Image.Height)
            {
                var resized = new PhpGdImageResource(new Image<Rgba32>(
                    Math.Max(rectangle.X + rectangle.Width, img.Image.Width), Math.Max(rectangle.Y + rectangle.Height, img.Image.Height)), img.Format);
                resized.Image.Mutate(o => o.DrawImage(img.Image, 1).Crop(rectangle));
                return resized;
            }

            return new PhpGdImageResource(img.Image.Clone(o => o.Crop(rectangle)), img.Format);
        }

        /// <summary>
        /// Scale an image using the given new width and height
        /// </summary>
        /// <param name="image">An image resource, returned by one of the image creation functions, such as imagecreatetruecolor().</param>
        /// <param name="new_width">The width to scale the image to.</param>
        /// <param name="new_height">The height to scale the image to.If omitted or negative, the aspect ratio will be preserved.</param>
        /// <param name="mode"></param>
        /// <returns>Return the scaled image resource on success or FALSE on failure.</returns>
        [return: CastToFalse]
        public static PhpResource imagescale(PhpResource image, int new_width, int new_height = -1, int mode = IMG_BILINEAR_FIXED)
        {
            // TODO: Description mode
            // TODO: modes fixed
            var img = PhpGdImageResource.ValidImage(image);
            if (img == null)
                return null;

            if (new_height < 0 && new_width < 0)
                return null;

            new_height = new_height < 0 ? (img.Image.Height / img.Image.Width) * new_width : new_height;
            new_width = new_width < 0 ? (img.Image.Width / img.Image.Height) * new_height : new_width;

            IResampler res = null;
            switch (mode)
            {
                case IMG_NEAREST_NEIGHBOUR:
                    res = new NearestNeighborResampler();
                    break;
                case IMG_BICUBIC:
                    res = new BicubicResampler();
                    break;
                case IMG_BILINEAR_FIXED:
                    res = new TriangleResampler();
                    break;
                case IMG_BICUBIC_FIXED:
                    throw new NotSupportedException();
                default:
                    return null;
            }

            return new PhpGdImageResource(img.Image.Clone(o => o.Resize(new_width, new_height, res)), img.Format);
        }

        /// <summary>
        /// Return an image containing the affine transformed src image, using an optional clipping area
        /// </summary>
        /// <param name="image">An image resource, returned by one of the image creation functions, such as imagecreatetruecolor().</param>
        /// <param name="affine">Array with keys 0 to 5.</param>
        /// <param name="clip">Array with keys "x", "y", "width" and "height".</param>
        /// <returns>Return affined image resource on success or FALSE on failure.</returns>
        [return: CastToFalse]
        public static PhpResource imageaffine(PhpResource image, PhpArray affine, PhpArray clip = null)
        {
            var img = PhpGdImageResource.ValidImage(image);
            if (img == null)
                return null;

            // Check Arguments and get Matrix
            Matrix3x2? matrix = GetTransformMatrix(affine);
            if (!matrix.HasValue)
            {
                PhpException.Throw(PhpError.Warning, Resources.array_expected, "m1");
                return null;
            }
            Matrix3x2 affineMatrix = matrix.Value;

            // Check Arguments if clip exists
            Rectangle sourceBox = new Rectangle(0, 0, img.Image.Width, img.Image.Height);
            Rectangle? RectangleOrNull = GetRectangle(clip);
            if (RectangleOrNull.HasValue)
                sourceBox = RectangleOrNull.Value;   

            // Calculate translation
            PointF[] extent = new PointF[4] { new PointF(0, 0), new PointF(sourceBox.Width, 0),
                    new PointF(sourceBox.Width, sourceBox.Height), new PointF(0, sourceBox.Height) };

            for (int i = 0; i < extent.Length; i++)
                extent[i] = ApplyAffineToPointF(extent[i], affineMatrix);

            PointF min = extent[0];
            for (int i = 1; i < 4; i++) {
                if (min.X > extent[i].X)
                    min.X = extent[i].X;
                if (min.Y > extent[i].Y)
                    min.Y = extent[i].Y;
            }

            var translationMatrix = new Matrix3x2(1, 0, 0, 1, -min.X, -min.Y);

            AffineTransformBuilder builder =
                new AffineTransformBuilder().AppendMatrix(affineMatrix).AppendMatrix(translationMatrix);

            var transformed = img.Image.Clone(o => o.Crop(sourceBox).Transform(builder, new TriangleResampler()));

            return new PhpGdImageResource(transformed, img.Format);
        }

        private static bool IsNumber(PhpValue value) => value.IsInteger() || value.IsDouble();

        private static PointF ApplyAffineToPointF(PointF point, Matrix3x2 affine)
        {
            var x = point.X;
            var y = point.Y;
            return new PointF(x * affine.M11 + y * affine.M21 + affine.M31, x * affine.M12 + y * affine.M22 + affine.M32);
        }

        /// <summary>
        /// Get an affine transformation matrix
        /// </summary>
        /// <param name="type">One of the IMG_AFFINE_* constants.</param>
        /// <param name="options">If type is IMG_AFFINE_TRANSLATE or IMG_AFFINE_SCALE, options has to be an array with keys x and y, both having float values.
        /// If type is IMG_AFFINE_ROTATE, IMG_AFFINE_SHEAR_HORIZONTAL or IMG_AFFINE_SHEAR_VERTICAL, options has to be a float specifying the angle.</param>
        /// <returns>Returns an affine transformation matrix.</returns>
        [return:CastToFalse]
        public static PhpArray imageaffinematrixget(int type, PhpValue options)
        {
            switch (type)
            {
                case IMG_AFFINE_TRANSLATE:
                case IMG_AFFINE_SCALE:
                    if (options.IsArray)
                    {
                        var arr = options.AsArray();
                        if (!arr.TryGetItemValue("x", out PhpValue xVal))
                        {
                            PhpException.Throw(PhpError.Warning, Resources.missing_param,"x");
                            break;
                        }

                        if (!arr.TryGetItemValue("y", out PhpValue yVal))
                        {
                            PhpException.Throw(PhpError.Warning, Resources.missing_param, "y");
                            break;
                        }

                        double x = 0;
                        double y = 0;

                        // If there is another type, coordinates are zero.
                        if (IsNumber(xVal) || IsNumber(yVal))
                        {
                            x = xVal.ToDouble();
                            y = yVal.ToDouble();
                        }

                        return (type == IMG_AFFINE_TRANSLATE) ? GetPhpMatrix(m00: 1, m11: 1, m20: x, m21: y) : GetPhpMatrix(m00: x, m11: y);
                    }

                    PhpException.Throw(PhpError.Warning, Resources.array_expected, "options");
                    break;
                case IMG_AFFINE_ROTATE:
                case IMG_AFFINE_SHEAR_HORIZONTAL:
                case IMG_AFFINE_SHEAR_VERTICAL:
                    double angle = 0;

                    // If there is another type, coordinates are zero.
                    if (IsNumber(options))
                        angle = Math.PI * options.ToDouble() / 180.0;

                    if (type == IMG_AFFINE_ROTATE) 
                    {
                        double cos = Math.Cos(angle);
                        double sin = Math.Sin(angle);
                        return GetPhpMatrix(m00: cos, m01: sin, m10: -sin, m11:cos);
                    }
                    else
                    {
                        double tan = Math.Tan(angle);
                        return (type == IMG_AFFINE_SHEAR_HORIZONTAL) ? GetPhpMatrix(m00: 1, m10: tan, m11: 1) : GetPhpMatrix(m00: 1, m01: tan, m11: 1);
                    }
                default:
                    PhpException.Throw(PhpError.Warning, Resources.invalid_type, type.ToString());
                    break;
            }

            return null;
        }

        private static PhpArray GetPhpMatrix(double m00 = 0, double m01 = 0, double m10 = 0, double m11 = 0, double m20 = 0, double m21 = 0) 
            => new PhpArray() { m00, m01, m10, m11, m20, m21 };

        /// <summary>
        /// Get Matrix 3x2 from a PhpArray.
        /// </summary>
        /// <param name="matrix">Php matrix representation.</param>
        /// <returns>Matrix3x2 or null, when there is error.</returns>
        private static Matrix3x2? GetTransformMatrix(PhpArray matrix)
        {
            if (matrix == null)
                return null;

            if (!matrix.TryGetItemValue("0", out PhpValue n_1) | !matrix.TryGetItemValue("1", out PhpValue n_2) |
                !matrix.TryGetItemValue("2", out PhpValue n_3) | !matrix.TryGetItemValue("3", out PhpValue n_4) |
                !matrix.TryGetItemValue("4", out PhpValue n_5) | !matrix.TryGetItemValue("5", out PhpValue n_6))
            {
                PhpException.Throw(PhpError.Warning, Resources.affine_array_number_of_params);
                return null;
            }

            if (!IsNumber(n_1) || !IsNumber(n_2) || !IsNumber(n_3) ||
                !IsNumber(n_4) || !IsNumber(n_5) || !IsNumber(n_6))
            {
                PhpException.Throw(PhpError.Warning, Resources.wrong_type);
                return null;
            }

            return new Matrix3x2((float)n_1.ToDouble(), (float)n_2.ToDouble(), (float)n_3.ToDouble(),
                                 (float)n_4.ToDouble(), (float)n_5.ToDouble(), (float)n_6.ToDouble());
        }

        /// <summary>
        /// Get Rectangle from a PhpArray.
        /// </summary>
        /// <param name="rectangle">Php rectangle representation.</param>
        /// <returns>Rectangle or null, when there is error.</returns>
        private static Rectangle? GetRectangle(PhpArray rectangle)
        {
            if (rectangle == null)
                return null;

            if (!rectangle.TryGetItemValue("x", out PhpValue xValue) | !rectangle.TryGetItemValue("y", out PhpValue yValue) |
                !rectangle.TryGetItemValue("width", out PhpValue widthValue) |
                !rectangle.TryGetItemValue("height", out PhpValue heightValue))
            {
                PhpException.Throw(PhpError.Warning, Resources.missing_params);
                return null;
            }

            if (!IsNumber(xValue) || !IsNumber(yValue) || !IsNumber(widthValue) || !IsNumber(heightValue))
            {
                PhpException.Throw(PhpError.Warning, Resources.wrong_type);
                return null;
            }

            return new Rectangle() { X = xValue.ToInt(), Y = yValue.ToInt(), 
                                    Width = widthValue.ToInt(), Height = heightValue.ToInt()};
        }

        /// <summary>
        /// Concatenate two affine transformation matrices
        /// </summary>
        /// <param name="m1">An affine transformation matrix (an array with keys 0 to 5 and float values).</param>
        /// <param name="m2">An affine transformation matrix (an array with keys 0 to 5 and float values).</param>
        /// <returns>An affine transformation matrix (an array with keys 0 to 5 and float values) or FALSE on failure.</returns>
        [return: CastToFalse]
        public static PhpArray imageaffinematrixconcat(PhpArray m1, PhpArray m2)
        {
            Matrix3x2? matrix1OrNull = GetTransformMatrix(m1);
            if (!matrix1OrNull.HasValue)
            {
                PhpException.Throw(PhpError.Warning, Resources.array_expected, "m1");
                return null;
            }
            Matrix3x2 matrix1 = matrix1OrNull.Value;

            Matrix3x2? matrix2OrNull = GetTransformMatrix(m2);
            if (!matrix2OrNull.HasValue)
            {
                PhpException.Throw(PhpError.Warning, Resources.array_expected, "m1");
                return null;
            }
            Matrix3x2 matrix2 = matrix2OrNull.Value;

            PhpArray result = new PhpArray() {
            matrix1.M11 * matrix2.M11 + matrix1.M21 * matrix2.M12, // 0
            matrix1.M11 * matrix2.M12 + matrix1.M12 * matrix2.M22, // 1
            matrix1.M21 * matrix2.M11 + matrix1.M22 * matrix2.M21, // 2
            matrix1.M12 * matrix2.M21 + matrix1.M22 * matrix2.M22, // 3
            matrix1.M31 * matrix2.M11 + matrix1.M32 * matrix2.M12 + matrix2.M31, // 4
            matrix1.M31 * matrix2.M21 + matrix1.M32 * matrix2.M22 + matrix2.M32 // 5
            };

            return result;
        }

        /// <summary>
        /// Allows to get the resolution of an image in DPI. The resolution is only used as meta information. It does not affect any drawing operations.
        /// </summary>
        /// <param name="image">An image resource, returned by one of the image creation functions.</param>
        /// <returns>It returns an indexed array of the horizontal and vertical resolution on success, or FALSE on failure. </returns>
        [return: CastToFalse]
        public static PhpArray imageresolution(PhpResource image)
        {
            var img = PhpGdImageResource.ValidImage(image);
            if (img == null)
                return null;

            return new PhpArray() { img.Image.Metadata.HorizontalResolution, img.Image.Metadata.VerticalResolution };
        }

        /// <summary>
        ///  Allows to set the resolution of an image in DPI. The resolution is only used as meta information. It does not affect any drawing operations.
        /// </summary>
        /// <param name="image">An image resource, returned by one of the image creation functions.</param>
        /// <param name="res_x">The horizontal resolution in DPI.</param>
        /// <param name="res_y">The vertical resolution in DPI.</param>
        /// <returns>It returns TRUE on success, or FALSE on failure.</returns>
        public static bool imageresolution(PhpResource image, int res_x, int res_y = -1)
        {
            var img = PhpGdImageResource.ValidImage(image);
            if (img == null)
                return false;

            if (res_x != 0)
            {
                img.Image.Metadata.HorizontalResolution = res_x;

                if (res_y == -1)
                    img.Image.Metadata.VerticalResolution = res_x;
                else
                    img.Image.Metadata.VerticalResolution = res_y;


            }
            else if (res_y != 0)
            {
                img.Image.Metadata.VerticalResolution = res_y;
            }

            //TODO: support negative values ?? 

            return true;
        }

        #endregion
    }
}<|MERGE_RESOLUTION|>--- conflicted
+++ resolved
@@ -2016,285 +2016,6 @@
         #endregion
 
         #endregion
-<<<<<<< HEAD
-=======
-
-        #region imageflip, imagecrop, imagescale, imageaffine
-
-        public const int IMG_FLIP_HORIZONTAL = 1;
-        public const int IMG_FLIP_VERTICAL = 2;
-        public const int IMG_FLIP_BOTH = 3;
-        public const int IMG_NEAREST_NEIGHBOUR = 16;
-        public const int IMG_BILINEAR_FIXED = 3;
-        public const int IMG_BICUBIC = 4;
-        public const int IMG_BICUBIC_FIXED = 5;
-
-        /// <summary>
-        /// Flips an image using a given mode
-        /// </summary>
-        /// <param name="image">An image resource, returned by one of the image creation functions, such as imagecreatetruecolor().</param>
-        /// <param name="mode">Flip mode, this can be one of the IMG_FLIP_* constants:</param>
-        /// <returns>Returns TRUE on success or FALSE on failure.</returns>
-        public static bool imageflip(PhpResource image, int mode)
-        {
-            var img = PhpGdImageResource.ValidImage(image);
-            if (img == null)
-            {
-                return false;
-            }
-
-            switch (mode)
-            {
-                case IMG_FLIP_HORIZONTAL:
-                    img.Image.Mutate(o => o.Flip(FlipMode.Horizontal));
-                    break;
-                case IMG_FLIP_VERTICAL:
-                    img.Image.Mutate(o => o.Flip(FlipMode.Vertical));
-                    break;
-                case IMG_FLIP_BOTH:
-                    img.Image.Mutate(o => o.Flip(FlipMode.Horizontal));
-                    img.Image.Mutate(o => o.Flip(FlipMode.Vertical));
-                    break;
-                default:
-                    return false;
-            }
-
-            return true;
-        }
-
-        /// <summary>
-        /// Crops an image to the given rectangular area and returns the resulting image. The given image is not modified.
-        /// </summary>
-        /// <param name="image">An image resource, returned by one of the image creation functions, such as imagecreatetruecolor().</param>
-        /// <param name="rect">The cropping rectangle as array with keys x, y, width and height.</param>
-        /// <returns>Return cropped image resource on success or FALSE on failure.</returns>
-        [return: CastToFalse]
-        public static PhpResource imagecrop(PhpResource image, PhpArray rect)
-        {
-            var img = PhpGdImageResource.ValidImage(image);
-            if (img == null)
-            {
-                return null;
-            }
-
-            if (!rect.TryGetValue("x", out var x) | !rect.TryGetValue("y", out var y) | !rect.TryGetValue("width", out var width) | !rect.TryGetValue("height", out var height))
-            {
-                PhpException.Throw(PhpError.Warning, Resources.missing_params);
-                return null;
-            }
-
-            Rectangle rectangle = default;
-
-            try
-            {
-                rectangle.X = (int)StrictConvert.ToLong(x);
-                rectangle.Y = (int)StrictConvert.ToLong(y);
-                rectangle.Width = (int)StrictConvert.ToLong(width);
-                rectangle.Height = (int)StrictConvert.ToLong(height);
-            }
-            catch //
-            {
-                PhpException.Throw(PhpError.Warning, Resources.wrong_type);
-                return null;
-            }
-
-            // Makes bigger image and then crops it. 
-            if (rectangle.Right > img.Image.Width ||
-                rectangle.Bottom > img.Image.Height)
-            {
-                var resized = new PhpGdImageResource(new Image<Rgba32>(
-                    Math.Max(rectangle.Right, img.Image.Width),
-                    Math.Max(rectangle.Bottom, img.Image.Height)),
-                    img.Format);
-                resized.Image.Mutate(o => o.DrawImage(img.Image, 1).Crop(rectangle));
-                return resized;
-            }
-
-            return new PhpGdImageResource(img.Image.Clone(o => o.Crop(rectangle)), img.Format);
-        }
-
-        /// <summary>
-        /// Scale an image using the given new width and height
-        /// </summary>
-        /// <param name="image">An image resource, returned by one of the image creation functions, such as imagecreatetruecolor().</param>
-        /// <param name="new_width">The width to scale the image to.</param>
-        /// <param name="new_height">The height to scale the image to.If omitted or negative, the aspect ratio will be preserved.</param>
-        /// <param name="mode"></param>
-        /// <returns>Return the scaled image resource on success or FALSE on failure.</returns>
-        [return: CastToFalse]
-        public static PhpResource imagescale(PhpResource image, int new_width, int new_height = -1, int mode = IMG_BILINEAR_FIXED)
-        {
-            // TODO: Description mode
-            // TODO: modes fixed
-            var img = PhpGdImageResource.ValidImage(image);
-            if (img == null)
-            {
-                return null;
-            }
-
-            if (new_height < 0 && new_width < 0)
-            {
-                PhpException.InvalidArgument(nameof(new_width));
-                return null;
-            }
-
-            new_height = new_height < 0 ? (img.Image.Height / img.Image.Width) * new_width : new_height;
-            new_width = new_width < 0 ? (img.Image.Width / img.Image.Height) * new_height : new_width;
-
-            IResampler res;
-            switch (mode)
-            {
-                case IMG_NEAREST_NEIGHBOUR:
-                    res = new NearestNeighborResampler();
-                    break;
-                case IMG_BICUBIC:
-                    res = new BicubicResampler();
-                    break;
-                case IMG_BILINEAR_FIXED:
-                    res = new TriangleResampler();
-                    break;
-                case IMG_BICUBIC_FIXED:
-                    throw new NotSupportedException();
-                default:
-                    return null;
-            }
-
-            return new PhpGdImageResource(img.Image.Clone(o => o.Resize(new_width, new_height, res)), img.Format);
-        }
-
-        /// <summary>
-        /// Return an image containing the affine transformed src image, using an optional clipping area
-        /// </summary>
-        /// <param name="image">An image resource, returned by one of the image creation functions, such as imagecreatetruecolor().</param>
-        /// <param name="affine">Array with keys 0 to 5.</param>
-        /// <param name="clip">Array with keys "x", "y", "width" and "height".</param>
-        /// <returns>Return affined image resource on success or FALSE on failure.</returns>
-        [return: CastToFalse]
-        public static PhpResource imageaffine(PhpResource image, PhpArray affine, PhpArray clip = null)
-        {
-            var img = PhpGdImageResource.ValidImage(image);
-            if (img == null)
-            {
-                return null;
-            }
-
-            Matrix3x2 affineMatrix = default;
-            Rectangle sourceBox = new Rectangle(0, 0, img.Image.Width, img.Image.Height);
-
-            // Process Arguments
-
-            if (affine.TryGetValue(0, out var n_11) & affine.TryGetValue(1, out var n_12) |
-                affine.TryGetValue(2, out var n_21) & affine.TryGetValue(3, out var n_22) |
-                affine.TryGetValue(4, out var n_31) & affine.TryGetValue(5, out var n_32))
-            {
-                if (TryGetFloat(n_11, out affineMatrix.M11) &
-                    TryGetFloat(n_12, out affineMatrix.M12) &
-                    TryGetFloat(n_21, out affineMatrix.M21) &
-                    TryGetFloat(n_22, out affineMatrix.M22) &
-                    TryGetFloat(n_31, out affineMatrix.M31) &
-                    TryGetFloat(n_32, out affineMatrix.M32))
-                {
-                    // ok
-                }
-                else
-                {
-                    PhpException.Throw(PhpError.Warning, Resources.wrong_type);
-                    return null;
-                }
-            }
-            else
-            {
-                PhpException.Throw(PhpError.Warning, Resources.affine_array_number_of_params);
-                return null;
-            }
-
-            if (clip != null) // Check Arguments if clip exists
-            {
-                if (clip.TryGetValue("x", out var x) &
-                    clip.TryGetValue("y", out var y) &
-                    clip.TryGetValue("width", out var width) &
-                    clip.TryGetValue("height", out var height))
-                {
-                    try
-                    {
-                        sourceBox.X = (int)StrictConvert.ToLong(x);
-                        sourceBox.Y = (int)StrictConvert.ToLong(y);
-                        sourceBox.Width = (int)StrictConvert.ToLong(width);
-                        sourceBox.Height = (int)StrictConvert.ToLong(height);
-                    }
-                    catch // (Pchp.Library.Spl.TypeError)
-                    {
-                        PhpException.Throw(PhpError.Warning, Resources.wrong_type);
-                        return null;
-                    }
-                }
-                else
-                {
-                    PhpException.Throw(PhpError.Warning, Resources.missing_params);
-                    return null;
-                }
-            }
-
-            // Calculate translation
-            var extent = new PointF[4]
-            {
-                new PointF(0, 0),
-                new PointF(img.Image.Width, 0),
-                new PointF(img.Image.Width, img.Image.Height),
-                new PointF(0, img.Image.Height)
-            };
-
-            for (int i = 0; i < extent.Length; i++)
-            {
-                extent[i] = ApplyAffineToPointF(extent[i], affineMatrix);
-            }
-
-            PointF min = extent[0];
-            for (int i = 1; i < 4; i++)
-            {
-                if (min.X > extent[i].X)
-                    min.X = extent[i].X;
-                if (min.Y > extent[i].Y)
-                    min.Y = extent[i].Y;
-            }
-
-            var translationMatrix = new Matrix3x2(1, 0, 0, 1, -min.X, -min.Y);
-
-            AffineTransformBuilder builder =
-                new AffineTransformBuilder().AppendMatrix(affineMatrix).AppendMatrix(translationMatrix);
-
-            var transformed = img.Image.Clone(o => o.Transform(sourceBox, builder, new TriangleResampler()));
-
-            return new PhpGdImageResource(transformed, img.Format);
-        }
-
-        static bool TryGetFloat(PhpValue value, out float number)
-        {
-            switch (value.TypeCode)
-            {
-                case PhpTypeCode.Boolean: number = value.Boolean ? 1 : 0; return true;
-                case PhpTypeCode.Long: number = value.Long; return true;
-                case PhpTypeCode.Double: number = (float)value.Double; return true;
-                //PhpTypeCode.Null : 0,
-                //PhpTypeCode.String
-                case PhpTypeCode.Alias: return TryGetFloat(value.Alias.Value, out number);
-                default:
-                    PhpException.Throw(PhpError.Warning, Resources.wrong_type);
-                    number = default;
-                    return false;
-            }
-        }
-
-        private static PointF ApplyAffineToPointF(PointF point, Matrix3x2 affine)
-        {
-            var x = point.X;
-            var y = point.Y;
-            return new PointF(x * affine.M11 + y * affine.M21 + affine.M31, x * affine.M12 + y * affine.M22 + affine.M32);
-        }
-
-        #endregion
-    }
->>>>>>> cc9e2cc4
 
         //imagegrabscreen is only available on Windows.
 
