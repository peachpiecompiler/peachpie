﻿using Pchp.Core.Reflection;
using Pchp.Core.Resources;
using System;
using System.Collections.Generic;
using System.Diagnostics;
using System.Diagnostics.Tracing;
using System.Linq;
using System.Reflection;
using System.Threading.Tasks;

namespace Pchp.Core
{
    #region PhpError, PhpErrorSets

    /// <summary>
    /// Set of error types.
    /// </summary>
    [Flags]
    public enum PhpError
    {
        /// <summary>Error.</summary>
        E_ERROR = 1,
        /// <summary>Warning.</summary>
        E_WARNING = 2,
        /// <summary>Parse error.</summary>
        E_PARSE = 4,
        /// <summary>Notice.</summary>
        E_NOTICE = 8,
        /// <summary>Core error.</summary>
        E_CORE_ERROR = 16,
        /// <summary>Core warning.</summary>
        E_CORE_WARNING = 32,
        /// <summary>Compile error.</summary>
        E_COMPILE_ERROR = 64,
        /// <summary>Compile warning.</summary>
        E_COMPILE_WARNING = 128,
        /// <summary>User error.</summary>
        E_USER_ERROR = 256,
        /// <summary>User warning.</summary>
        E_USER_WARNING = 521,
        /// <summary>User notice.</summary>
        E_USER_NOTICE = 1024,
        /// <summary>Strict error.</summary>
        E_STRICT = 2048,
        /// <summary>E_RECOVERABLE_ERROR error.</summary>
        E_RECOVERABLE_ERROR = 4096,
        /// <summary>Deprecated error.</summary>
        E_DEPRECATED = 8192,
        /// <summary>Deprecated error.</summary>
        E_USER_DEPRECATED = 16384,

        /// <summary>All errors but strict.</summary>
        E_ALL = PhpErrorSets.AllButStrict,

        Warning = E_WARNING,
        Error = E_ERROR,
        Notice = E_NOTICE,
    }

    /// <summary>
    /// Sets of error types.
    /// </summary>
    [Flags]
    public enum PhpErrorSets
    {
        /// <summary>Empty error set.</summary>
        None = 0,

        /// <summary>Standard errors used by Core and Class Library.</summary>
        Standard = PhpError.E_ERROR | PhpError.E_WARNING | PhpError.E_NOTICE | PhpError.E_DEPRECATED,

        /// <summary>User triggered errors.</summary>
        User = PhpError.E_USER_ERROR | PhpError.E_USER_WARNING | PhpError.E_USER_NOTICE | PhpError.E_USER_DEPRECATED,

        /// <summary>Core system errors.</summary>
        System = PhpError.E_PARSE | PhpError.E_CORE_ERROR | PhpError.E_CORE_WARNING | PhpError.E_COMPILE_ERROR | PhpError.E_COMPILE_WARNING | PhpError.E_RECOVERABLE_ERROR,

        /// <summary>All possible errors except for the strict ones.</summary>
        AllButStrict = Standard | User | System,

        /// <summary>All possible errors. 30719 in PHP 5.3</summary>
        All = AllButStrict | PhpError.E_STRICT,

        /// <summary>Errors which can be handled by the user defined routine.</summary>
        Handleable = (User | Standard) & ~PhpError.E_ERROR,

        /// <summary>Errors which causes termination of a running script.</summary>
        Fatal = PhpError.E_ERROR | PhpError.E_COMPILE_ERROR | PhpError.E_CORE_ERROR | PhpError.E_USER_ERROR,
    }

    #endregion

    #region PhpException

    /// <summary>
    /// Provides standard PHP errors.
    /// </summary>
    [DebuggerNonUserCode]
    public static class PhpException
    {
        static string PeachpieLibraryAssembly => "Peachpie.Library";
        static string ErrorClass => "Pchp.Library.Spl.Error";
        static string TypeErrorClass => "Pchp.Library.Spl.TypeError";
        static string AssertionErrorClass => "Pchp.Library.Spl.AssertionError";

        static Type _Error, _TypeError, _AssertionError;

        static Exception Exception(ref Type _type, string _typename, string message)
        {
            if (_type == null)
            {
                _type = Type.GetType(Assembly.CreateQualifiedName(PeachpieLibraryAssembly, _typename), throwOnError: false) ?? typeof(Exception);
            }

            return (Exception)Activator.CreateInstance(
                _type,
                BindingFlags.Instance | BindingFlags.Public | BindingFlags.CreateInstance | BindingFlags.OptionalParamBinding,
                null,
                new[] { message },
                null);
        }

        public static Exception ErrorException(string formatstring, string arg1) => ErrorException(string.Format(formatstring, arg1));

        public static Exception ErrorException(string formatstring, string arg1, string arg2) => ErrorException(string.Format(formatstring, arg1, arg2));

        public static Exception ErrorException(string message) => Exception(ref _Error, ErrorClass, message);

        public static Exception TypeErrorException() => TypeErrorException(string.Empty);

        public static Exception TypeErrorException(string message) => Exception(ref _TypeError, TypeErrorClass, message);

        public static Exception AssertionErrorException(string message) => Exception(ref _AssertionError, AssertionErrorClass, message);

        internal static Exception ClassNotFoundException(string classname) => ErrorException(ErrResources.class_not_found, classname);

        /// <summary>
        /// Triggers the error by passing it to
        /// the user handler first (<see cref="PhpCoreConfiguration.UserErrorHandler"/> and then to
        /// the internal handler (<see cref="Throw(PhpError, string)"/>.
        /// </summary>
        public static void TriggerError(Context ctx, PhpError error, string message)
        {
            if (ctx == null)
            {
                throw new ArgumentNullException(nameof(ctx));
            }

            if (message == null)
            {
                message = string.Empty;
            }

            // try the user handler
            var config = ctx.Configuration.Core;
            if (config.UserErrorHandler != null && (config.UserErrorTypes & error) != 0)
            {
                var trace = new PhpStackTrace();

                if (!config.UserErrorHandler.Invoke(ctx, (int)error, message, trace.GetFilename(), trace.GetLine(), PhpValue.Null).IsFalse)
                {
                    return;
                }
            }

            // fallback to internal handler
            Throw(error, message);
        }

        public static void Throw(PhpError error, string message)
        {
            Trace.WriteLine(message, $"PHP ({error})");

            if ((error & (PhpError)PhpErrorSets.Fatal) != 0)
            {
                LogEventSource.Log.HandleFatal(message);

                // terminate the script
                throw new InvalidOperationException(message);
            }
            else
            {
                LogEventSource.Log.HandleWarning(message);
            }
        }

        public static void Throw(PhpError error, string formatString, params string[] args) => Throw(error, string.Format(formatString, args));

        /// <summary>
        /// Invalid argument error.
        /// </summary>
        /// <param name="argument">The name of the argument being invalid.</param>
        public static void InvalidArgument(string argument)
        {
            Throw(PhpError.Warning, ErrResources.invalid_argument, argument);
        }

        /// <summary>
        /// Invalid argument error with a description of a reason. 
        /// </summary>
        /// <param name="argument">The name of the argument being invalid.</param>
        /// <param name="message">The message - what is wrong with the argument. Must contain "{0}" which is replaced by argument's name.
        /// </param>
        public static void InvalidArgument(string argument, string message)
        {
            Debug.Assert(message.Contains("{0}"));
            Throw(PhpError.Warning, ErrResources.invalid_argument_with_message + message, argument);
        }

        /// <summary>
        /// An argument violates a type hint.
        /// </summary>
        /// <param name="argName">The name of the argument.</param>
        /// <param name="typeName">The name of the hinted type.</param>
        public static void InvalidArgumentType(string argName, string typeName)
        {
            Throw(PhpError.Error, ErrResources.invalid_argument_type, argName, typeName);
        }

        /// <summary>
        /// Argument null error. Thrown when argument can't be null but it is.
        /// </summary>
        /// <param name="argument">The name of the argument.</param>
        public static void ArgumentNull(string argument)
        {
            Throw(PhpError.Warning, ErrResources.argument_null, argument);
        }

        /// <summary>
        /// Argument type mismatch error.
        /// </summary>
        public static void ThrowIfArgumentNull(object value, int arg)
        {
            if (ReferenceEquals(value, null))
            {
                // PHP: TypeError: Argument {arg} passed to {methodname} must be an instance of {expected}, null given

                // throw new TypeError
                throw TypeErrorException(string.Format(ErrResources.argument_null, arg));
            }
        }

<<<<<<< HEAD
        public static void ThrowIfArgumentNotCallable(Context ctx, RuntimeTypeHandle callerCtx, PhpValue value, int arg)
        {
=======
        public static void ThrowIfArgumentNotCallable(Context ctx, RuntimeTypeHandle callerCtx, PhpValue value, bool nullAllowed, int arg)
        {
            if (nullAllowed && value.IsNull)
                return;

>>>>>>> 036c04cc
            var callable = value.AsCallable(callerCtx);
            if (callable == null || (callable is PhpCallback phpcallback && !phpcallback.IsValidBound(ctx)))
            {
                throw TypeErrorException(string.Format(ErrResources.argument_not_callable, arg, PhpVariable.GetTypeName(value)));
            }
        }

        /// <summary>
        /// The value of an argument is not invalid but unsupported.
        /// </summary>
        /// <param name="argument">The argument which value is unsupported.</param>
        /// <param name="value">The value which is unsupported.</param>
        public static void ArgumentValueNotSupported(string argument, object value)
        {
            Throw(PhpError.Warning, ErrResources.argument_value_not_supported, value?.ToString() ?? PhpVariable.TypeNameNull, argument);
        }

        /// <summary>
        /// Emitted to a library function call which has invalid actual argument count.
        /// </summary>
        public static void InvalidArgumentCount(string typeName, string methodName)
        {
            if (methodName != null)
            {
                if (typeName != null)
                {
                    Throw(PhpError.Warning, string.Format(ErrResources.invalid_argument_count_for_method, typeName, methodName));
                }
                else
                {
                    Throw(PhpError.Warning, string.Format(ErrResources.invalid_argument_count_for_function, methodName));
                }
            }
            else
            {
                Throw(PhpError.Warning, ErrResources.invalid_argument_count);
            }
        }

        /// <summary>
        /// Emitted to the foreach statement if the variable to be enumerated doesn't implement 
        /// the <see cref="IPhpEnumerable"/> interface.
        /// </summary>
        public static void InvalidForeachArgument()
        {
            Throw(PhpError.Warning, ErrResources.invalid_foreach_argument);
        }

        /// <summary>
        /// Emitted to the function call if an argument cannot be implicitly casted.
        /// </summary>
        /// <param name="argument">The argument name which is casted.</param>
        /// <param name="targetType">The type to which is casted.</param>
        /// <param name="functionName">The name of the function called.</param>
        public static void InvalidImplicitCast(string argument, string targetType, string functionName)
        {
            Throw(PhpError.Warning, ErrResources.invalid_implicit_cast, argument, targetType, functionName);
        }

        /// <summary>
        /// Called function is not supported.
        /// </summary>
        /// <param name="function">Not supported function name.</param>
        public static void FunctionNotSupported(string/*!*/function)
        {
            Debug.Assert(!string.IsNullOrEmpty(function));

            Throw(PhpError.Warning, ErrResources.notsupported_function_called, function);
        }

        /// <summary>
        /// Called function is not supported.
        /// </summary>
        /// <param name="function">Not supported function name.</param>
        public static void FunctionDeprecated(string/*!*/function)
        {
            Debug.Assert(!string.IsNullOrEmpty(function));

            Throw(PhpError.E_DEPRECATED, ErrResources.function_is_deprecated, function);
        }

        /// <summary>
        /// Call to a member function <paramref name="methodName"/>() on a non-object.
        /// </summary>
        /// <param name="methodName">The method name.</param>
        public static void MethodOnNonObject(string methodName)
        {
            throw ErrorException(string.Format(ErrResources.method_called_on_non_object, methodName));
        }

        /// <summary>new Error("Call to undefined function {<paramref name="funcName"/>}()")</summary>
        /// <param name="funcName">The function name.</param>
        public static void UndefinedFunctionCalled(string funcName)
        {
            throw ErrorException(string.Format(ErrResources.undefined_function_called, funcName));
        }

        /// <summary>new Error("Call to undefined function {<paramref name="funcName"/>}()")</summary>
        /// <param name="typeName">Class name.</param>
        /// <param name="funcName">The function name.</param>
        public static void UndefinedMethodCalled(string typeName, string funcName)
        {
            throw ErrorException(string.Format(ErrResources.undefined_method_called, typeName, funcName));
        }

        /// <summary>
        /// NOTICE: Notice: Undefined property {0}::${1}.
        /// </summary>
        internal static void UndefinedProperty(string className, string propertyName)
        {
            // NOTICE: Notice: Undefined property {0}::${1}
            Throw(PhpError.Notice, ErrResources.undefined_property_accessed, className, propertyName);
        }

        /// <summary>
        /// Reports an error when a variable should be PHP object but it is not.
        /// </summary>
        /// <param name="reference">Whether a reference modifier (=&amp;) is used.</param>
        /// <param name="var">The variable which was misused.</param>
        /// <exception cref="PhpException"><paramref name="var"/> is <see cref="PhpArray"/> (Warning).</exception>
        /// <exception cref="PhpException"><paramref name="var"/> is scalar type (Warning).</exception>
        /// <exception cref="PhpException"><paramref name="var"/> is a string (Warning).</exception>
        public static void VariableMisusedAsObject(PhpValue var, bool reference)
        {
            if (var.IsEmpty)
            {
                Throw(PhpError.Notice, ErrResources.empty_used_as_object);
            }
            else if (var.IsArray)
            {
                Throw(PhpError.Warning, ErrResources.array_used_as_object);
            }
            else if (var.TypeCode == PhpTypeCode.String || var.TypeCode == PhpTypeCode.MutableString)
            {
                Throw(PhpError.Warning, reference ? ErrResources.string_item_used_as_reference : ErrResources.string_used_as_object);
            }
            else if (var.IsAlias)
            {
                VariableMisusedAsObject(var.Alias.Value, reference);
            }
            else
            {
                Throw(PhpError.Warning, ErrResources.scalar_used_as_object, PhpVariable.GetTypeName(var));
            }
        }

        /// <summary>
        /// Recoverable fatal error: Object of class X could not be converted to string.
        /// </summary>
        /// <param name="instance">The object instance.</param>
        public static void ObjectToStringNotSupported(object instance)
        {
            var classname = (instance != null)
                ? instance.GetPhpTypeInfo().Name
                : PhpVariable.TypeNameNull;

            ObjectConvertError(classname, PhpVariable.TypeNameString);
        }

        /// <summary>
        /// Recoverable fatal error: Object of class {0} could not be converted to {1}.
        /// </summary>
        public static void ObjectConvertError(string classname, string targettype)
        {
            // TODO: Recoverable fatal error
            Throw(PhpError.Error, ErrResources.object_could_not_be_converted, classname, targettype);
        }

        /// <summary>
        /// Converts exception message (ending by dot) to error message (not ending by a dot).
        /// </summary>
        /// <param name="exceptionMessage">The exception message.</param>
        /// <returns>The error message.</returns>
        /// <exception cref="ArgumentNullException"><paramref name="exceptionMessage"/> is a <B>null</B> reference.</exception>
        public static string ToErrorMessage(string exceptionMessage)
        {
            if (exceptionMessage == null) throw new ArgumentNullException("exceptionMessage");
            return exceptionMessage.TrimEnd(new char[] { '.' });
        }

        internal static void ThrowSelfOutOfClass()
        {
            Throw(PhpError.Error, ErrResources.self_used_out_of_class);
            throw new ArgumentException(ErrResources.self_used_out_of_class);
        }
    }

    #endregion

    #region LogEventSource

    /// <summary>
    /// Provides logging of errors into system events log.
    /// </summary>
    [EventSource(Name = "PeachPie")]
    public sealed class LogEventSource : EventSource
    {
        /// <summary>
        /// Public singleton to be used.
        /// Cannot be <c>null</c>.
        /// </summary>
        public static readonly LogEventSource/*!*/Log = new LogEventSource();

        /// <summary>
        /// Logs user's error message.
        /// </summary>
        [Event(1, Message = "error_log: {0}", Level = EventLevel.Error)]
        public void ErrorLog(string message)
        {
            if (IsEnabled()) WriteEvent(1, message);
        }

        /// <summary>
        /// Logs non-fatal error.
        /// </summary>
        [Event(2, Message = "Warning: {0}", Level = EventLevel.Warning)]
        public void HandleWarning(string message)
        {
            if (IsEnabled()) WriteEvent(2, message);
        }

        /// <summary>
        /// Logs fatal error.
        /// </summary>
        [Event(3, Message = "Error: {0}", Level = EventLevel.Error)]
        public void HandleFatal(string message)
        {
            if (IsEnabled()) WriteEvent(3, message);
        }
    }

    #endregion
}<|MERGE_RESOLUTION|>--- conflicted
+++ resolved
@@ -240,16 +240,11 @@
             }
         }
 
-<<<<<<< HEAD
-        public static void ThrowIfArgumentNotCallable(Context ctx, RuntimeTypeHandle callerCtx, PhpValue value, int arg)
-        {
-=======
         public static void ThrowIfArgumentNotCallable(Context ctx, RuntimeTypeHandle callerCtx, PhpValue value, bool nullAllowed, int arg)
         {
             if (nullAllowed && value.IsNull)
                 return;
 
->>>>>>> 036c04cc
             var callable = value.AsCallable(callerCtx);
             if (callable == null || (callable is PhpCallback phpcallback && !phpcallback.IsValidBound(ctx)))
             {
