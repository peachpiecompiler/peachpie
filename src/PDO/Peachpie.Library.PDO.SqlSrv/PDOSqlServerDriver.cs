--- conflicted
+++ resolved
@@ -23,9 +23,6 @@
         {
             pdo.ClosePendingReader();
 
-<<<<<<< HEAD
-            using (var com = pdo.CreateCommand("SELECT SCOPE_IDENTITY()"))
-=======
             string last_insert_id_query;
 
             if (string.IsNullOrEmpty(name))
@@ -33,7 +30,6 @@
                 last_insert_id_query = "SELECT @@IDENTITY";
             }
             else
->>>>>>> c2e15649
             {
                 // TODO: "SELECT CURRENT_VALUE FROM SYS.SEQUENCES WHERE NAME=%s"
                 throw new NotImplementedException(nameof(name));
