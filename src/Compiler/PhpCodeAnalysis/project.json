﻿{
  "supports": {},
  "dependencies": {
<<<<<<< HEAD
    "Devsense.Php.Parser": "1.1.3",
    "Peachpie.Microsoft.CodeAnalysis": "0.2.0-beta2",
=======
    "Devsense.Php.Parser": "1.1.4",
>>>>>>> c79fea72
    "System.Collections.Immutable": "1.2.0",
    "System.Reflection.Metadata": "1.4.1-beta-24430-01"
  },
  "frameworks": {
    ".NETPortable,Version=v4.5,Profile=Profile7": {},
    ".NETFramework,Version=v4.6": {},
    "netstandard1.6": {},
    ".netcoreapp1.0": {}
  }
}<|MERGE_RESOLUTION|>--- conflicted
+++ resolved
@@ -1,12 +1,8 @@
 ﻿{
   "supports": {},
   "dependencies": {
-<<<<<<< HEAD
-    "Devsense.Php.Parser": "1.1.3",
+    "Devsense.Php.Parser": "1.1.4",
     "Peachpie.Microsoft.CodeAnalysis": "0.2.0-beta2",
-=======
-    "Devsense.Php.Parser": "1.1.4",
->>>>>>> c79fea72
     "System.Collections.Immutable": "1.2.0",
     "System.Reflection.Metadata": "1.4.1-beta-24430-01"
   },
