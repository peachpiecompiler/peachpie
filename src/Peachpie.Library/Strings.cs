--- conflicted
+++ resolved
@@ -2222,12 +2222,7 @@
         /// <param name="encoding">The character set used in conversion. This parameter is ignored.</param>
         /// <param name="double_encode">When double_encode is turned off PHP will not encode existing html entities, the default is to convert everything.</param>
         /// <returns>The converted string.</returns>
-<<<<<<< HEAD
-        public static string/*!*/htmlspecialchars(string str, QuoteStyle quoteStyle = QuoteStyle.Compatible, string charSet = "ISO-8859-1", bool doubleEncode = true)
-=======
-        [return: NotNull]
         public static string/*!*/htmlspecialchars(string @string, QuoteStyle flags = QuoteStyle.Compatible | QuoteStyle.Html401, string encoding = "UTF-8", bool double_encode = true)
->>>>>>> 569bcecb
         {
             return string.IsNullOrEmpty(@string)
                 ? string.Empty
