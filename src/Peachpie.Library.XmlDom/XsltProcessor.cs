﻿using System;
using System.Collections.Generic;
using System.IO;
using System.Reflection;
using System.Text;
using System.Xml;
using System.Xml.XPath;
using System.Xml.Xsl;
using Pchp.Core;
using Pchp.Library.Streams;

namespace Peachpie.Library.XmlDom
{
    /// <summary>
    /// Enumerates the clone behavior. (Where is this supposed to be used?)
    /// </summary>
    public enum CloneType
    {
        Auto = 0,
        Never = 1,
        Always = -1
    }

    [PhpExtension("dom")]
    public static class XsltConstants
    {
        public const int XSL_CLONE_AUTO = (int)CloneType.Auto;
        public const int XSL_CLONE_NEVER = (int)CloneType.Never;
        public const int XSL_CLONE_ALWAYS = (int)CloneType.Always;
    }

    /// <summary>
    /// Implements the XSLT processor.
    /// </summary>
    [PhpType(PhpTypeAttribute.InheritName), PhpExtension("xsl")]
    public class XSLTProcessor
    {
        #region Delegates

        private delegate void LoadDelegate(IXPathNavigable stylesheet);
        private delegate XmlWriterSettings GetOutputSettingsDelegate();
        private delegate void TransformToWriterDelegate(IXPathNavigable input, XsltArgumentList arguments, System.Xml.XmlWriter results);

        #endregion

        #region Fields and Properties

        private Context _ctx;

        private LoadDelegate Load;
        private GetOutputSettingsDelegate GetOutputSettings;
        private TransformToWriterDelegate TransformToWriter;

        private XsltArgumentList xsltArgumentList;
        private XsltUserFunctionHandler xsltUserFunctionHandler;

        private const string PhpNameSpaceUri = "http://php.net/xsl";

        private static bool mvpXmlAvailable;
        private static Type mvpXmlType;

        private static MethodInfo getOutputSettingsMethodFW;
        private static MethodInfo loadMethodMvp;
        private static MethodInfo getOutputSettingsMethodMvp;
        private static MethodInfo transformToWriterMethodMvp;
        private static MethodInfo transformToStreamMethodMvp;

        #endregion

        #region Construction

        /// <summary>
        /// Determines whether Mvp.Xml is available and reflects the MvpXslTransform type.
        /// </summary>
        static XSLTProcessor()
        {
            getOutputSettingsMethodFW = typeof(XslCompiledTransform).GetProperty("OutputSettings").GetGetMethod();

            // try to load the Mvp.Xml assembly
            try
            {
                Assembly mvp_xml_assembly = Assembly.Load("Mvp.Xml, Version=2.0.2158.1055, Culture=neutral, PublicKeyToken=dd92544dc05f5671");
                mvpXmlType = mvp_xml_assembly.GetType("Mvp.Xml.Exslt.ExsltTransform");

                if (mvpXmlType != null)
                {
                    loadMethodMvp = mvpXmlType.GetMethod("Load", new Type[] { typeof(IXPathNavigable) });
                    getOutputSettingsMethodMvp = mvpXmlType.GetProperty("OutputSettings").GetGetMethod();
                    transformToWriterMethodMvp = mvpXmlType.GetMethod("Transform", new Type[] { typeof(IXPathNavigable), typeof(XsltArgumentList), typeof(XmlWriter) });
                    transformToStreamMethodMvp = mvpXmlType.GetMethod("Transform", new Type[] { typeof(IXPathNavigable), typeof(XsltArgumentList), typeof(Stream) });

                    mvpXmlAvailable =
                        (loadMethodMvp != null &&
                        getOutputSettingsMethodMvp != null &&
                        transformToWriterMethodMvp != null &&
                        transformToStreamMethodMvp != null);
                }
            }
            catch (Exception)
            {
                return;
            }
        }

        public XSLTProcessor(Context ctx)
        {
            _ctx = ctx;

            if (mvpXmlAvailable)
            {
                object transform = Activator.CreateInstance(mvpXmlType);

                Load = (LoadDelegate)Delegate.CreateDelegate(typeof(LoadDelegate), transform, loadMethodMvp);
                GetOutputSettings = (GetOutputSettingsDelegate)Delegate.CreateDelegate(typeof(GetOutputSettingsDelegate),
                    transform, getOutputSettingsMethodMvp);

                TransformToWriter = (TransformToWriterDelegate)Delegate.CreateDelegate(typeof(TransformToWriterDelegate),
                    transform, transformToWriterMethodMvp);
            }
            else
            {
                // Mvp.Xml not available -> falling back to XslCompiledTransform
                XslCompiledTransform transform = new XslCompiledTransform();

                Load = new LoadDelegate(transform.Load);
                GetOutputSettings = (GetOutputSettingsDelegate)
                    Delegate.CreateDelegate(typeof(GetOutputSettingsDelegate), transform, getOutputSettingsMethodFW);

                TransformToWriter = new TransformToWriterDelegate(transform.Transform);
            }

            this.xsltArgumentList = new XsltArgumentList();
        }

        //public override bool ToBoolean()
        //{
        //    return true;
        //}

        #endregion

        #region Transformation

        /// <summary>
        /// Import a stylesheet.
        /// </summary>
        /// <param name="doc">The imported style sheet passed as a <see cref="DOMDocument"/> object.</param>
        /// <returns><B>True</B> or <B>false</B>.</returns>
        public bool importStylesheet(DOMDocument doc)
        {
            try
            {
                Load(doc.XmlDocument);
            }
            catch (XsltException e)
            {
                PhpException.Throw(PhpError.Warning, e.Message);
                return false;
            }
            return true;
        }

        /// <summary>
        /// Import a stylesheet.
        /// </summary>
        /// <param name="stylesheet">The imported style sheet passed as a <see cref="SimpleXMLElement"/> object.</param>
        /// <returns><B>True</B> or <B>false</B>.</returns>
        public bool importStylesheet(SimpleXMLElement stylesheet)
        {
            try
            {
                if (stylesheet.XmlElement.ParentNode is XmlDocument)
<<<<<<< HEAD
                { 
=======
                {
>>>>>>> 81733077
                    Load(stylesheet.XmlElement.ParentNode.GetXmlDocument());
                }
                else
                {
                    PhpException.Throw(PhpError.Warning, Resources.InvalidDocument);
                    return false;
                }
            }
            catch (XsltException e)
            {
                PhpException.Throw(PhpError.Warning, e.Message);
                return false;
            }
            return true;
        }

        /// <summary>
        /// Transforms the source node to a <see cref="DOMDocument"/> applying the stylesheet given by the
        /// <see cref="importStylesheet(DOMDocument)"/> method.
        /// </summary>
        /// <param name="node">The node to be transformed.</param>
        /// <returns>The resulting <see cref="DOMDocument"/> or <B>false</B> on error.</returns>
        [return: CastToFalse]
        public DOMDocument transformToDoc(DOMNode node)
        {
            var doc = PhpXmlDocument.Create();

            using (MemoryStream stream = new MemoryStream())
            {
                if (!TransformInternal(node.XmlNode, stream))
                {
                    return null;
                }

                stream.Seek(0, SeekOrigin.Begin);

                // build the resulting XML document
                try
                {
                    doc.Load(stream);
                }
                catch (XmlException e)
                {
                    PhpException.Throw(PhpError.Warning, e.Message);
                    return null;
                }
            }

            return new DOMDocument(doc);
        }

        /// <summary>
        /// Transforms the source node to an URI applying the stylesheet given by the
        /// <see cref="importStylesheet(DOMDocument)"/> method.
        /// </summary>
        /// <param name="ctx">The current runtime context.</param>
        /// <param name="doc">The document to transform.</param>
        /// <param name="uri">The destination URI.</param>
        /// <returns>Returns the number of bytes written or <B>false</B> if an error occurred.</returns>
        public PhpValue transformToUri(Context ctx, DOMDocument doc, string uri)
        {
            using (PhpStream stream = PhpStream.Open(ctx, uri, "wt"))
            {
                if (stream == null) return PhpValue.Create(false);

                if (!TransformInternal(doc.XmlNode, stream.RawStream))
                {
                    return PhpValue.Create(false);
                }

                // TODO:
                return PhpValue.Create(stream.RawStream.CanSeek ? stream.RawStream.Position : 1);
            }
        }

        /// <summary>
        /// Transforms the source node to a string applying the stylesheet given by the
        /// <see cref="importStylesheet(DOMDocument)"/> method.
        /// </summary>
        /// <param name="doc">The document to transform.</param>
        /// <returns>The result of the transformation as a string or FALSE on error.</returns>
        [return: CastToFalse]
        public PhpString transformToXml(DOMDocument doc)
        {
            // writing to a StringWriter would result in forcing UTF-16 encoding
            using (MemoryStream stream = new MemoryStream())
            {
                if (!TransformInternal(doc.XmlNode, stream))
                {
                    return default(PhpString);
                }

                return new PhpString(stream.ToArray());
            }
        }

        private bool TransformInternal(IXPathNavigable input, Stream stream)
        {
            XmlWriterSettings settings = GetOutputSettings();
            if (settings.Encoding is UTF8Encoding)
            {
                // no BOM in UTF-8 please!
                settings = settings.Clone();
                settings.Encoding = new UTF8Encoding(false);
            }

            using (var writer = System.Xml.XmlWriter.Create(stream, settings))
            {
                // transform the document
                try
                {
                    TransformToWriter(input, xsltArgumentList, writer);
                }
                catch (XsltException e)
                {
                    if (e.InnerException != null)
                    {
                        // ScriptDiedException etc.
                        throw e.InnerException;
                    }

                    PhpException.Throw(PhpError.Warning, e.Message);
                    return false;
                }
                catch (InvalidOperationException e)
                {
                    PhpException.Throw(PhpError.Warning, e.Message);
                    return false;
                }
            }

            return true;
        }

        /// <summary>
        ///  Sets value for a parameter.
        /// </summary>
        /// <param name="ns">The namespace URI of the XSLT parameter.</param>
        /// <param name="name">The local name of the XSLT parameter or an array of name =&gt; option pairs.</param>
        /// <param name="value">The new value of the XSLT parameter.</param>
        /// <returns><B>True</B> or <B>false</B>.</returns>
        public bool setParameter(string ns, PhpArray name, string value = null)
        {
            // set all name => value pairs contained in the array
            foreach (var pair in name)
            {
                if (!pair.Key.IsString)
                {
                    PhpException.Throw(PhpError.Warning, Resources.InvalidParameterKey);
                    return false;
                }

                if (xsltArgumentList.GetParam(pair.Key.String, ns) != null)
                {
                    xsltArgumentList.RemoveParam(pair.Key.String, ns);
                }
                xsltArgumentList.AddParam(pair.Key.String, ns, XsltConvertor.PhpToDotNet(_ctx, pair.Value));
            }

            return true;
        }

        /// <summary>
        ///  Sets value for a parameter.
        /// </summary>
        /// <param name="ns">The namespace URI of the XSLT parameter.</param>
        /// <param name="name">The local name of the XSLT parameter or an array of name =&gt; option pairs.</param>
        /// <param name="value">The new value of the XSLT parameter.</param>
        /// <returns><B>True</B> or <B>false</B>.</returns>
        public bool setParameter(string ns, string name, string value = null)
        {
            if (xsltArgumentList.GetParam(name, ns) != null) xsltArgumentList.RemoveParam(name, ns);
            xsltArgumentList.AddParam(name, ns, value ?? "" /*XsltConvertor.PhpToDotNet(_ctx, PhpValue.Create(value))*/);

            return true;
        }

        /// <summary>
        /// Gets value of a parameter.
        /// </summary>
        /// <param name="ns">The namespace URI of the XSLT parameter.</param>
        /// <param name="name">The local name of the XSLT parameter.</param>
        /// <returns>The value of the parameter (as a string), or FALSE if it's not set.</returns>
        [return: CastToFalse]
        public string getParameter(string ns, string name)
        {
            return xsltArgumentList.GetParam(name, ns) as string; //XsltConvertor.DotNetToPhp(xsltArgumentList.GetParam(name, ns));
        }

        /// <summary>
        /// Removes a parameter.
        /// </summary>
        /// <param name="ns">The namespace URI of the XSLT parameter.</param>
        /// <param name="name">The local name of the XSLT parameter.</param>
        /// <returns><B>True</B> or <B>false</B>.</returns>
        public bool removeParameter(string ns, string name)
        {
            return (xsltArgumentList.RemoveParam(name, ns) != null);
        }

        /// <summary>
        /// Determine if this extension has EXSLT support.
        /// </summary>
        /// <returns><B>False</B>.</returns>
        /// <remarks>
        /// A EXSLT implementation for the .NET XSL can be found here
        /// <A href="http://mvp-xml.sourceforge.net/exslt/">http://mvp-xml.sourceforge.net/exslt/</A>.</remarks>
        public bool hasExsltSupport()
        {
            if (!mvpXmlAvailable)
            {
                PhpException.Throw(PhpError.Notice, Resources.ExsltSupportMissing);
                return false;
            }
            else return true;
        }

        /// <summary>
        /// Enables the ability to use PHP functions as XSLT functions.
        /// </summary>
        /// <param name="restrict">A string or array denoting function(s) to be made callable.</param>
        public void registerPHPFunctions(string restrict)
        {
            EnsureXsltUserFunctionHandler();

            xsltUserFunctionHandler.RegisterFunction(restrict);
        }

        /// <summary>
        /// Enables the ability to use PHP functions as XSLT functions.
        /// </summary>
        /// <param name="restrict">A string or array denoting function(s) to be made callable.</param>
        public void registerPHPFunctions(PhpArray restrict)
        {
            EnsureXsltUserFunctionHandler();

            foreach (var pair in restrict)
            {
                xsltUserFunctionHandler.RegisterFunction(pair.Value.ToString(_ctx));
            }
        }

        /// <summary>
        /// Enables the ability to use PHP functions as XSLT functions.
        /// </summary>
        public void registerPHPFunctions()
        {
            EnsureXsltUserFunctionHandler();

            xsltUserFunctionHandler.RegisterAllFunctions();
        }

        private void EnsureXsltUserFunctionHandler()
        {
            if (xsltUserFunctionHandler == null)
            {
                xsltUserFunctionHandler = new XsltUserFunctionHandler(_ctx);
                xsltArgumentList.AddExtensionObject(PhpNameSpaceUri, xsltUserFunctionHandler);
            }
        }

        #endregion
    }

    /// <summary>
    /// Provides conversion routines between .NET and PHP representation of W3C data types.
    /// </summary>
    internal static class XsltConvertor
    {
        #region Conversions

        /// <summary>
        /// Converts a W3C .NET object to the corresponding W3C PHP object.
        /// </summary>
        public static PhpValue DotNetToPhp(object arg)
        {
            // Result Tree Fragment (XSLT) / Node (XPath)
            XPathNavigator nav = arg as XPathNavigator;
            if (nav != null) return PhpValue.FromClass(DOMNode.Create(nav.UnderlyingObject as XmlNode));

            // Node Set (XPath) - XPathNavigator[]
            XPathNavigator[] navs = arg as XPathNavigator[];
            if (navs != null)
            {
                PhpArray array = new PhpArray(navs.Length);

                for (int i = 0; i < navs.Length; i++)
                {
                    var node = DOMNode.Create(navs[i].UnderlyingObject as XmlNode);
                    if (node != null) array.Add(node);
                }

                return PhpValue.Create(array);
            }

            // Node Set (XPath) - XPathNodeIterator
            XPathNodeIterator iter = arg as XPathNodeIterator;
            if (iter != null)
            {
                PhpArray array = new PhpArray();

                foreach (XPathNavigator navigator in iter)
                {
                    var node = DOMNode.Create(navigator.UnderlyingObject as XmlNode);
                    if (node != null) array.Add(node);
                }

                return PhpValue.Create(array);
            }

            // Number (XPath), Boolean (XPath), String (XPath)
            return PhpValue.FromClr(arg);
        }

        /// <summary>
        /// Converts a W3C PHP object to the corresponding W3C .NET object.
        /// </summary>
        public static object/*!*/ PhpToDotNet(Context ctx, PhpValue arg)
        {
            if (arg.IsNull)
            {
                return String.Empty;
            }

            // Node* (XPath)
            if (arg.IsObject)
            {
                var node = arg.Object as DOMNode;
                if (node != null) return node.XmlNode.CreateNavigator();

                // Node Set (XPath), Result Tree Fragment (XSLT)
                DOMNodeList list = arg.Object as DOMNodeList;
                if (list != null)
                {
                    XPathNavigator[] navs = new XPathNavigator[list.length];

                    for (int i = 0; i < list.length; i++)
                    {
                        navs[i] = list.item(i).XmlNode.CreateNavigator();
                    }

                    return navs;
                }

                // any other object
                return arg.ToString(ctx);
            }

            // TODO: Handle PhpArray separately?
            // String (XPath), Boolean (XPath), Number (XPath)
            return arg.ToClr();
        }

        /// <summary>
        /// Converts a W3C PHP object to a corresponding string.
        /// </summary>
        public static string/*!*/ PhpToString(Context ctx, PhpValue arg)
        {
            if (arg.IsObject)
            {
                // Node* (XPath)
                var node = arg.Object as DOMNode;
                if (node != null) return node.XmlNode.Value;

                // Node Set (XPath), Result Tree Fragment (XSLT)
                DOMNodeList list = arg.Object as DOMNodeList;
                if (list != null)
                {
                    if (list.length == 0) return String.Empty;
                    return list.item(0).XmlNode.Value;
                }
            }

            // any other object
            return arg.ToString(ctx);
        }

        #endregion
    }

    /// <summary>
    /// Handles PHP function invocations via <code>php:function</code> and <code>php:functionString</code>.
    /// </summary>
    internal sealed class XsltUserFunctionHandler
    {
        #region Fields

        private Context _ctx;

        private bool allFunctionsRegistered;
        private Dictionary<string, PhpCallback> registeredFunctions = new Dictionary<string, PhpCallback>();

        #endregion

        #region Construction

        public XsltUserFunctionHandler(Context ctx)
        {
            _ctx = ctx;
        }

        #endregion

        #region Function registration

        internal void RegisterAllFunctions()
        {
            allFunctionsRegistered = true;
        }

        internal void RegisterFunction(string functionName)
        {
            if (!registeredFunctions.ContainsKey(functionName))
            {
                registeredFunctions.Add(functionName, null);
            }
        }

        #endregion

        #region Function invocation

        private object InvokeFunction(string name, params object[] args)
        {
            return XsltConvertor.PhpToDotNet(_ctx, InvokeFunctionCore(name, args));
        }

        private string InvokeFunctionString(string name, params object[] args)
        {
            return XsltConvertor.PhpToString(_ctx, InvokeFunctionCore(name, args));
        }

        private PhpValue InvokeFunctionCore(string name, params object[] args)
        {
            // check whether this function is allowed to be called
            PhpCallback callback;
            if (allFunctionsRegistered)
            {
                registeredFunctions.TryGetValue(name, out callback);
            }
            else
            {
                if (registeredFunctions.TryGetValue(name, out callback))
                {
                    PhpException.Throw(PhpError.Warning, String.Format(Resources.HandlerNotAllowed, name));
                    return PhpValue.Null;
                }
            }

            // if the callback does not already exist, create it
            if (callback == null)
            {
                callback = PhpCallback.Create(name, default(RuntimeTypeHandle));

                registeredFunctions[name] = callback;
            }

            // convert arguments
            var phpArgs = new PhpValue[args.Length];
            for (int i = 0; i < args.Length; i++)
            {
                phpArgs[i] = XsltConvertor.DotNetToPhp(args[i]);
            }

            // invoke!
            return callback.Invoke(_ctx, phpArgs);
        }

        #endregion

        #region function (exposed to XSL)

        public object function(string name)
        {
            return InvokeFunction(name);
        }

        public object function(string name, object arg1)
        {
            return InvokeFunction(name, arg1);
        }

        public object function(string name, object arg1, object arg2)
        {
            return InvokeFunction(name, arg1, arg2);
        }

        public object function(string name, object arg1, object arg2, object arg3)
        {
            return InvokeFunction(name, arg1, arg2, arg3);
        }

        public object function(string name, object arg1, object arg2, object arg3, object arg4)
        {
            return InvokeFunction(name, arg1, arg2, arg3, arg4);
        }

        public object function(string name, object arg1, object arg2, object arg3, object arg4,
            object arg5)
        {
            return InvokeFunction(name, arg1, arg2, arg3, arg4, arg5);
        }

        public object function(string name, object arg1, object arg2, object arg3, object arg4,
            object arg5, object arg6)
        {
            return InvokeFunction(name, arg1, arg2, arg3, arg4, arg5, arg6);
        }

        public object function(string name, object arg1, object arg2, object arg3, object arg4,
            object arg5, object arg6, object arg7)
        {
            return InvokeFunction(name, arg1, arg2, arg3, arg4, arg5, arg6, arg7);
        }

        public object function(string name, object arg1, object arg2, object arg3, object arg4,
            object arg5, object arg6, object arg7, object arg8)
        {
            return InvokeFunction(name, arg1, arg2, arg3, arg4, arg5, arg6, arg7, arg8);
        }

        public object function(string name, object arg1, object arg2, object arg3, object arg4,
            object arg5, object arg6, object arg7, object arg8, object arg9)
        {
            return InvokeFunction(name, arg1, arg2, arg3, arg4, arg5, arg6, arg7, arg8, arg9);
        }

        public object function(string name, object arg1, object arg2, object arg3, object arg4,
            object arg5, object arg6, object arg7, object arg8, object arg9, object arg10)
        {
            return InvokeFunction(name, arg1, arg2, arg3, arg4, arg5, arg6, arg7, arg8, arg9, arg10);
        }

        public object function(string name, object arg1, object arg2, object arg3, object arg4,
            object arg5, object arg6, object arg7, object arg8, object arg9, object arg10, object arg11)
        {
            return InvokeFunction(name, arg1, arg2, arg3, arg4, arg5, arg6, arg7, arg8, arg9, arg10, arg11);
        }

        public object function(string name, object arg1, object arg2, object arg3, object arg4,
            object arg5, object arg6, object arg7, object arg8, object arg9, object arg10, object arg11,
            object arg12)
        {
            return InvokeFunction(name, arg1, arg2, arg3, arg4, arg5, arg6, arg7, arg8, arg9, arg10, arg11,
                arg12);
        }

        public object function(string name, object arg1, object arg2, object arg3, object arg4,
            object arg5, object arg6, object arg7, object arg8, object arg9, object arg10, object arg11,
            object arg12, object arg13)
        {
            return InvokeFunction(name, arg1, arg2, arg3, arg4, arg5, arg6, arg7, arg8, arg9, arg10, arg11,
                arg12, arg13);
        }

        public object function(string name, object arg1, object arg2, object arg3, object arg4,
            object arg5, object arg6, object arg7, object arg8, object arg9, object arg10, object arg11,
            object arg12, object arg13, object arg14)
        {
            return InvokeFunction(name, arg1, arg2, arg3, arg4, arg5, arg6, arg7, arg8, arg9, arg10, arg11,
                arg12, arg13, arg14);
        }

        public object function(string name, object arg1, object arg2, object arg3, object arg4,
            object arg5, object arg6, object arg7, object arg8, object arg9, object arg10, object arg11,
            object arg12, object arg13, object arg14, object arg15)
        {
            return InvokeFunction(name, arg1, arg2, arg3, arg4, arg5, arg6, arg7, arg8, arg9, arg10, arg11,
                arg12, arg13, arg14, arg15);
        }

        public object function(string name, object arg1, object arg2, object arg3, object arg4,
            object arg5, object arg6, object arg7, object arg8, object arg9, object arg10, object arg11,
            object arg12, object arg13, object arg14, object arg15, object arg16)
        {
            return InvokeFunction(name, arg1, arg2, arg3, arg4, arg5, arg6, arg7, arg8, arg9, arg10, arg11,
                arg12, arg13, arg14, arg15, arg16);
        }

        public object function(string name, object arg1, object arg2, object arg3, object arg4,
            object arg5, object arg6, object arg7, object arg8, object arg9, object arg10, object arg11,
            object arg12, object arg13, object arg14, object arg15, object arg16, object arg17)
        {
            return InvokeFunction(name, arg1, arg2, arg3, arg4, arg5, arg6, arg7, arg8, arg9, arg10, arg11,
                arg12, arg13, arg14, arg15, arg16, arg17);
        }

        public object function(string name, object arg1, object arg2, object arg3, object arg4,
            object arg5, object arg6, object arg7, object arg8, object arg9, object arg10, object arg11,
            object arg12, object arg13, object arg14, object arg15, object arg16, object arg17, object arg18)
        {
            return InvokeFunction(name, arg1, arg2, arg3, arg4, arg5, arg6, arg7, arg8, arg9, arg10, arg11,
                arg12, arg13, arg14, arg15, arg16, arg17, arg18);
        }

        public object function(string name, object arg1, object arg2, object arg3, object arg4,
            object arg5, object arg6, object arg7, object arg8, object arg9, object arg10, object arg11,
            object arg12, object arg13, object arg14, object arg15, object arg16, object arg17, object arg18,
            object arg19)
        {
            return InvokeFunction(name, arg1, arg2, arg3, arg4, arg5, arg6, arg7, arg8, arg9, arg10, arg11,
                arg12, arg13, arg14, arg15, arg16, arg17, arg18, arg19);
        }

        public object function(string name, object arg1, object arg2, object arg3, object arg4,
            object arg5, object arg6, object arg7, object arg8, object arg9, object arg10, object arg11,
            object arg12, object arg13, object arg14, object arg15, object arg16, object arg17, object arg18,
            object arg19, object arg20)
        {
            return InvokeFunction(name, arg1, arg2, arg3, arg4, arg5, arg6, arg7, arg8, arg9, arg10, arg11,
                arg12, arg13, arg14, arg15, arg16, arg17, arg18, arg19, arg20);
        }

        #endregion

        #region functionString (exposed to XSL)

        public object functionString(string name)
        {
            return InvokeFunctionString(name);
        }

        public object functionString(string name, object arg1)
        {
            return InvokeFunctionString(name, arg1);
        }

        public object functionString(string name, object arg1, object arg2)
        {
            return InvokeFunctionString(name, arg1, arg2);
        }

        public object functionString(string name, object arg1, object arg2, object arg3)
        {
            return InvokeFunctionString(name, arg1, arg2, arg3);
        }

        public object functionString(string name, object arg1, object arg2, object arg3, object arg4)
        {
            return InvokeFunctionString(name, arg1, arg2, arg3, arg4);
        }

        public object functionString(string name, object arg1, object arg2, object arg3, object arg4,
            object arg5)
        {
            return InvokeFunctionString(name, arg1, arg2, arg3, arg4, arg5);
        }

        public object functionString(string name, object arg1, object arg2, object arg3, object arg4,
            object arg5, object arg6)
        {
            return InvokeFunctionString(name, arg1, arg2, arg3, arg4, arg5, arg6);
        }

        public object functionString(string name, object arg1, object arg2, object arg3, object arg4,
            object arg5, object arg6, object arg7)
        {
            return InvokeFunctionString(name, arg1, arg2, arg3, arg4, arg5, arg6, arg7);
        }

        public object functionString(string name, object arg1, object arg2, object arg3, object arg4,
            object arg5, object arg6, object arg7, object arg8)
        {
            return InvokeFunctionString(name, arg1, arg2, arg3, arg4, arg5, arg6, arg7, arg8);
        }

        public object functionString(string name, object arg1, object arg2, object arg3, object arg4,
            object arg5, object arg6, object arg7, object arg8, object arg9)
        {
            return InvokeFunctionString(name, arg1, arg2, arg3, arg4, arg5, arg6, arg7, arg8, arg9);
        }

        public object functionString(string name, object arg1, object arg2, object arg3, object arg4,
            object arg5, object arg6, object arg7, object arg8, object arg9, object arg10)
        {
            return InvokeFunctionString(name, arg1, arg2, arg3, arg4, arg5, arg6, arg7, arg8, arg9, arg10);
        }

        public object functionString(string name, object arg1, object arg2, object arg3, object arg4,
            object arg5, object arg6, object arg7, object arg8, object arg9, object arg10, object arg11)
        {
            return InvokeFunctionString(name, arg1, arg2, arg3, arg4, arg5, arg6, arg7, arg8, arg9, arg10, arg11);
        }

        public object functionString(string name, object arg1, object arg2, object arg3, object arg4,
            object arg5, object arg6, object arg7, object arg8, object arg9, object arg10, object arg11,
            object arg12)
        {
            return InvokeFunctionString(name, arg1, arg2, arg3, arg4, arg5, arg6, arg7, arg8, arg9, arg10, arg11,
                arg12);
        }

        public object functionString(string name, object arg1, object arg2, object arg3, object arg4,
            object arg5, object arg6, object arg7, object arg8, object arg9, object arg10, object arg11,
            object arg12, object arg13)
        {
            return InvokeFunctionString(name, arg1, arg2, arg3, arg4, arg5, arg6, arg7, arg8, arg9, arg10, arg11,
                arg12, arg13);
        }

        public object functionString(string name, object arg1, object arg2, object arg3, object arg4,
            object arg5, object arg6, object arg7, object arg8, object arg9, object arg10, object arg11,
            object arg12, object arg13, object arg14)
        {
            return InvokeFunctionString(name, arg1, arg2, arg3, arg4, arg5, arg6, arg7, arg8, arg9, arg10, arg11,
                arg12, arg13, arg14);
        }

        public object functionString(string name, object arg1, object arg2, object arg3, object arg4,
            object arg5, object arg6, object arg7, object arg8, object arg9, object arg10, object arg11,
            object arg12, object arg13, object arg14, object arg15)
        {
            return InvokeFunctionString(name, arg1, arg2, arg3, arg4, arg5, arg6, arg7, arg8, arg9, arg10, arg11,
                arg12, arg13, arg14, arg15);
        }

        public object functionString(string name, object arg1, object arg2, object arg3, object arg4,
            object arg5, object arg6, object arg7, object arg8, object arg9, object arg10, object arg11,
            object arg12, object arg13, object arg14, object arg15, object arg16)
        {
            return InvokeFunctionString(name, arg1, arg2, arg3, arg4, arg5, arg6, arg7, arg8, arg9, arg10, arg11,
                arg12, arg13, arg14, arg15, arg16);
        }

        public object functionString(string name, object arg1, object arg2, object arg3, object arg4,
            object arg5, object arg6, object arg7, object arg8, object arg9, object arg10, object arg11,
            object arg12, object arg13, object arg14, object arg15, object arg16, object arg17)
        {
            return InvokeFunctionString(name, arg1, arg2, arg3, arg4, arg5, arg6, arg7, arg8, arg9, arg10, arg11,
                arg12, arg13, arg14, arg15, arg16, arg17);
        }

        public object functionString(string name, object arg1, object arg2, object arg3, object arg4,
            object arg5, object arg6, object arg7, object arg8, object arg9, object arg10, object arg11,
            object arg12, object arg13, object arg14, object arg15, object arg16, object arg17, object arg18)
        {
            return InvokeFunctionString(name, arg1, arg2, arg3, arg4, arg5, arg6, arg7, arg8, arg9, arg10, arg11,
                arg12, arg13, arg14, arg15, arg16, arg17, arg18);
        }

        public object functionString(string name, object arg1, object arg2, object arg3, object arg4,
            object arg5, object arg6, object arg7, object arg8, object arg9, object arg10, object arg11,
            object arg12, object arg13, object arg14, object arg15, object arg16, object arg17, object arg18,
            object arg19)
        {
            return InvokeFunctionString(name, arg1, arg2, arg3, arg4, arg5, arg6, arg7, arg8, arg9, arg10, arg11,
                arg12, arg13, arg14, arg15, arg16, arg17, arg18, arg19);
        }

        public object functionString(string name, object arg1, object arg2, object arg3, object arg4,
            object arg5, object arg6, object arg7, object arg8, object arg9, object arg10, object arg11,
            object arg12, object arg13, object arg14, object arg15, object arg16, object arg17, object arg18,
            object arg19, object arg20)
        {
            return InvokeFunctionString(name, arg1, arg2, arg3, arg4, arg5, arg6, arg7, arg8, arg9, arg10, arg11,
                arg12, arg13, arg14, arg15, arg16, arg17, arg18, arg19, arg20);
        }

        #endregion
    }
}<|MERGE_RESOLUTION|>--- conflicted
+++ resolved
@@ -170,11 +170,7 @@
             try
             {
                 if (stylesheet.XmlElement.ParentNode is XmlDocument)
-<<<<<<< HEAD
-                { 
-=======
-                {
->>>>>>> 81733077
+                {
                     Load(stylesheet.XmlElement.ParentNode.GetXmlDocument());
                 }
                 else
